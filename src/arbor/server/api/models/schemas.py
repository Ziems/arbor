from typing import Optional, List, Literal, Generic, TypeVar, Any
from enum import Enum
from pydantic import BaseModel, ConfigDict

# Generic type for list items
T = TypeVar("T")


class PaginatedResponse(BaseModel, Generic[T]):
    object: str = "list"
    data: List[T]
    has_more: bool = False


class FileModel(BaseModel):
    id: str
    object: str = "file"
    bytes: int
    created_at: int
    filename: str
    purpose: str


class WandbConfig(BaseModel):
    project: str
    name: Optional[str] = None
    entity: Optional[str] = None
    tags: Optional[List[str]] = None


class IntegrationModel(BaseModel):
    type: str
    wandb: WandbConfig


class FineTuneRequest(BaseModel):
    model: str
    training_file: str  # id of uploaded jsonl file
    method: dict
    suffix: Optional[str] = None
    # UNUSED
    validation_file: Optional[str] = None
    integrations: Optional[List[IntegrationModel]] = []
    seed: Optional[int] = None


class ErrorModel(BaseModel):
    code: str
    message: str
    param: str | None = None


class SupervisedHyperparametersModel(BaseModel):
    batch_size: int | str = "auto"
    learning_rate_multiplier: float | str = "auto"
    n_epochs: int | str = "auto"


class DPOHyperparametersModel(BaseModel):
    beta: float | str = "auto"
    batch_size: int | str = "auto"
    learning_rate_multiplier: float | str = "auto"
    n_epochs: int | str = "auto"


class SupervisedModel(BaseModel):
    hyperparameters: SupervisedHyperparametersModel


class DpoModel(BaseModel):
    hyperparameters: DPOHyperparametersModel


class MethodModel(BaseModel):
    type: Literal["supervised"] | Literal["dpo"]
    supervised: SupervisedModel | None = None
    dpo: DpoModel | None = None


# https://platform.openai.com/docs/api-reference/fine-tuning/object
class JobStatus(Enum):
    PENDING = "pending"  # Not in OAI
    PENDING_PAUSE = "pending_pause"  # Not in OAI
    PENDING_RESUME = "pending_resume"  # Not in OAI
    PAUSED = "paused"  # Not in OAI
    VALIDATING_FILES = "validating_files"
    QUEUED = "queued"
    RUNNING = "running"
    SUCCEEDED = "succeeded"
    FAILED = "failed"
    CANCELLED = "cancelled"
    PENDING_CANCEL = "pending_cancel"


# https://platform.openai.com/docs/api-reference/fine-tuning/object
class JobStatusModel(BaseModel):
    object: str = "fine_tuning.job"
    id: str
    fine_tuned_model: str | None = None
    status: JobStatus

    # UNUSED so commented out
    # model: str
    # created_at: int
    # error: ErrorModel | None = None
    # details: str = ""
    # finished_at: int
    # hyperparameters: None # deprecated in OAI
    # organization_id: str
    # result_files: list[str]
    # trained_tokens: int | None = None # None if not finished
    # training_file: str
    # validation_file: str
    # integrations: list[Integration]
    # seed: int
    # estimated_finish: int | None = None # The Unix timestamp (in seconds) for when the fine-tuning job is estimated to finish. The value will be null if the fine-tuning job is not running.
    # method: MethodModel
    # metadata: dict[str, str]


class JobEventModel(BaseModel):
    object: str = "fine_tuning.job_event"
    id: str
    created_at: int
    level: str
    message: str
    data: dict[str, Any]
    type: str


class MetricsModel(BaseModel):
    step: int
    train_loss: float
    train_mean_token_accuracy: float
    valid_loss: float
    valid_mean_token_accuracy: float
    full_valid_loss: float
    full_valid_mean_token_accuracy: float


class JobCheckpointModel(BaseModel):
    object: str = "fine_tuning.job_checkpoint"
    id: str
    created_at: int
    fine_tuned_model_checkpoint: str
    step_number: int
    metrics: MetricsModel
    fine_tuning_job_id: str


class ChatCompletionMessage(BaseModel):
    role: Literal["system", "user", "assistant"]
    content: str


class ChatCompletionRequest(BaseModel):
    model: str
    messages: List[ChatCompletionMessage]
    temperature: float | None = None
    top_p: float | None = None
    max_tokens: int | None = None


class ChatCompletionChoice(BaseModel):
    message: ChatCompletionMessage
    index: int
    finish_reason: Literal["stop", "length", "tool_calls"]


class ChatCompletionModel(BaseModel):
    id: str
    object: str = "chat.completion"
    created: int
    model: str
    choices: List[ChatCompletionChoice]


class GRPORequest(BaseModel):
    model: str
    update_inference_model: bool
    batch: List[dict]


class GRPOConfigRequest(BaseModel):
    model: str
    temperature: Optional[float] = None
    beta: Optional[float] = None
    num_iterations: Optional[int] = None
    num_generations: Optional[int] = None
    per_device_train_batch_size: Optional[int] = None
    learning_rate: Optional[float] = None
    gradient_accumulation_steps: Optional[int] = None
    gradient_checkpointing: Optional[bool] = None
    lr_scheduler_type: Optional[str] = None
    max_prompt_length: Optional[int] = None
    max_completion_length: Optional[int] = None
<<<<<<< HEAD

    update_interval: Optional[int] = None
    lora: Optional[bool] = None

=======
    gradient_checkpointing_kwargs: Optional[dict] = None
    bf16: Optional[bool] = None
    scale_rewards: Optional[bool] = None
    max_grad_norm: Optional[float] = None

    update_interval: Optional[int] = None
>>>>>>> aa34b569
    # To name the run
    suffix: Optional[str] = None


class GRPOConfigResponse(BaseModel):
    status: str


class GRPOTerminateRequest(BaseModel):
    status: Optional[str] = "success"


class GRPOTerminateResponse(BaseModel):
    status: str
    current_model: str


class GRPOStepResponse(BaseModel):
    status: str
    current_model: str<|MERGE_RESOLUTION|>--- conflicted
+++ resolved
@@ -194,19 +194,13 @@
     lr_scheduler_type: Optional[str] = None
     max_prompt_length: Optional[int] = None
     max_completion_length: Optional[int] = None
-<<<<<<< HEAD
-
-    update_interval: Optional[int] = None
-    lora: Optional[bool] = None
-
-=======
     gradient_checkpointing_kwargs: Optional[dict] = None
     bf16: Optional[bool] = None
     scale_rewards: Optional[bool] = None
     max_grad_norm: Optional[float] = None
 
     update_interval: Optional[int] = None
->>>>>>> aa34b569
+    lora: Optional[bool] = None
     # To name the run
     suffix: Optional[str] = None
 
