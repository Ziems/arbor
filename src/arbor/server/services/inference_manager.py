import threading
import os
import subprocess
import socket
import time
import requests
import signal
import sys
from typing import Optional, Dict, Any
from datetime import datetime
from arbor.server.core.config import Settings


class InferenceManager:
    def __init__(self, settings: Settings):
        self.settings = settings
        self.process = None
        self.launch_kwargs = {}
        self.last_activity = None

        # Set up signal handler for graceful shutdown
        signal.signal(signal.SIGINT, self._signal_handler)
        signal.signal(signal.SIGTERM, self._signal_handler)

    def _signal_handler(self, signum, frame):
        print("\nReceived signal to terminate. Cleaning up...")
        self.kill()
        sys.exit(0)

    def is_server_running(self):
        return self.process is not None

    def launch(self, model: str,launch_kwargs: Optional[Dict[str, Any]] = None):
        if self.is_server_running():
            print("Server is already launched.")
            return

        launch_kwargs = launch_kwargs or self.launch_kwargs

        if model.startswith("openai/"):
            model = model[7:]
        if model.startswith("local:"):
            model = model[6:]
        if model.startswith("huggingface/"):
            model = model[len("huggingface/"):]

        import os
        print(f"Grabbing a free port to launch an vLLM server for model {model}")
        print(
            f"We see that CUDA_VISIBLE_DEVICES is {os.environ.get('CUDA_VISIBLE_DEVICES', 'unset')}"
        )
        port = get_free_port()
        timeout = launch_kwargs.get("timeout", 1800)
<<<<<<< HEAD
        command = f"vllm serve {model} --port {port} --tokenizer {tokenizer_name} --gpu-memory-utilization 0.7 --max_model_len 31000"
=======
        # If vllm has trouble because a tokenizer is not found, make sure to save the tokenizer in the same directory as the model during training
        # transformers.Trainer already does this when you save the model. In a pinch, you can manually set the tokenizer of the original model in vllm
        command = f"vllm serve {model} --port {port} --gpu-memory-utilization 0.7 --max_model_len 8192"
>>>>>>> 48cedd99
        print(f"Running command: {command}")

        # We will manually stream & capture logs.
        process = subprocess.Popen(
            command.replace("\\\n", " ").replace("\\", " ").split(),
            text=True,
            stdout=subprocess.PIPE,  # We'll read from pipe
            stderr=subprocess.STDOUT,  # Merge stderr into stdout
        )

        # A threading.Event to control printing after the server is ready.
        # This will store *all* lines (both before and after readiness).
        print(f"vLLM server process started with PID {process.pid}.")
        stop_printing_event = threading.Event()
        logs_buffer = []

        def _tail_process(proc, buffer, stop_event):
            while True:
                line = proc.stdout.readline()
                if not line and proc.poll() is not None:
                    # Process ended and no new line
                    break
                if line:
                    buffer.append(line)
                    # Print only if stop_event is not set
                    if not stop_event.is_set():
                        print(line, end="")

        # Start a background thread to read from the process continuously
        thread = threading.Thread(
            target=_tail_process,
            args=(process, logs_buffer, stop_printing_event),
            daemon=True,
        )
        thread.start()

        # Wait until the server is ready (or times out)
        base_url = f"http://localhost:{port}"
        try:
            wait_for_server(base_url, timeout=timeout)
        except TimeoutError:
            # If the server doesn't come up, we might want to kill it:
            process.kill()
            raise


        # Once server is ready, we tell the thread to stop printing further lines.
        stop_printing_event.set()

        # A convenience getter so the caller can see all logs so far (and future).
        def get_logs() -> str:
            # Join them all into a single string, or you might return a list
            return "".join(logs_buffer)

        # Let the user know server is up
        print(
            f"Server ready on random port {port}!"
        )

        self.launch_kwargs["api_base"] = f"http://localhost:{port}/v1"
        self.launch_kwargs["api_key"] = "local"
        self.get_logs = get_logs
        self.process = process
        self.thread = thread


    def kill(self):
        if self.process is None:
            print("No running server to kill.")
            return

        # Store a reference to process and thread before clearing
        process = self.process
        thread = self.thread

        # Clear the references first
        self.process = None
        self.thread = None
        self.get_logs = None
        self.last_activity = None

        # Then terminate the process and join thread
        process.terminate()  # Send SIGTERM signal
        process.wait()  # Wait for process to finish
        thread.join()
        print("Server killed.")

    def run_inference(self, request_json: dict):
        model = request_json["model"]
        if model.startswith("openai/"):
            model = model[7:]
        if model.startswith("local:"):
            model = model[6:]
        if model.startswith("huggingface/"):
            model = model[len("huggingface/"):]
        print(f"Running inference for model {model}")
        # Update last_activity timestamp
        self.last_activity = datetime.now()

        if self.process is None or self.launch_kwargs.get('api_base') is None:
            raise RuntimeError("Server is not running. Please launch it first.")

        url = f"{self.launch_kwargs['api_base']}/chat/completions"
        response = requests.post(url, json=request_json)
        return response.json()

    def update_model(self, model, tokenizer, output_dir):
        print("Restarting server with new model...")
        tik = time.time()
        self.kill()
        model.save_pretrained(output_dir)
        tokenizer.save_pretrained(output_dir)
        # Check that output directory exists and was created successfully
        if not os.path.exists(output_dir):
            raise RuntimeError(f"Failed to save model - output directory {output_dir} does not exist")

        self.launch(output_dir, self.launch_kwargs)
        tok = time.time()
        print(f"Time taken to update model: {tok - tik} seconds")




def get_free_port() -> int:
    """
    Return a free TCP port on localhost.
    """
    with socket.socket(socket.AF_INET, socket.SOCK_STREAM) as s:
        s.bind(("localhost", 0))
        return s.getsockname()[1]

def wait_for_server(base_url: str, timeout: int = None) -> None:
    """
    Wait for the server to be ready by polling the /v1/models endpoint.

    Args:
        base_url: The base URL of the server (e.g. http://localhost:1234)
        timeout: Maximum time to wait in seconds. None means wait forever.
    """
    start_time = time.time()
    while True:
        try:
            response = requests.get(
                f"{base_url}/v1/models",
                headers={"Authorization": "Bearer None"},
            )
            if response.status_code == 200:
                # A small extra sleep to ensure server is fully up.
                time.sleep(5)
                break

            if timeout and (time.time() - start_time) > timeout:
                raise TimeoutError("Server did not become ready within timeout period")
        except requests.exceptions.RequestException:
            # Server not up yet, wait and retry
            time.sleep(1)<|MERGE_RESOLUTION|>--- conflicted
+++ resolved
@@ -51,13 +51,9 @@
         )
         port = get_free_port()
         timeout = launch_kwargs.get("timeout", 1800)
-<<<<<<< HEAD
-        command = f"vllm serve {model} --port {port} --tokenizer {tokenizer_name} --gpu-memory-utilization 0.7 --max_model_len 31000"
-=======
         # If vllm has trouble because a tokenizer is not found, make sure to save the tokenizer in the same directory as the model during training
         # transformers.Trainer already does this when you save the model. In a pinch, you can manually set the tokenizer of the original model in vllm
-        command = f"vllm serve {model} --port {port} --gpu-memory-utilization 0.7 --max_model_len 8192"
->>>>>>> 48cedd99
+        command = f"vllm serve {model} --port {port} --gpu-memory-utilization 0.7 --max_model_len 8192 --max_model_len 31000"
         print(f"Running command: {command}")
 
         # We will manually stream & capture logs.
