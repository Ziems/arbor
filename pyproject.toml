--- conflicted
+++ resolved
@@ -16,11 +16,7 @@
     "pydantic-settings",
     "vllm>=0.8.5.post1",
     "transformers",
-<<<<<<< HEAD
     "trl @ git+https://github.com/huggingface/trl.git@05bc43e960396581e458195b8388efe6b82cae1f#egg=trl",
-=======
-    "trl>=0.17.0",
->>>>>>> 45f03f2d
     "peft",
     "ray>=2.9",
     "setuptools (>=76.0.0,<77.0.0)",
