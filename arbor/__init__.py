"""
Arbor - A framework for fine-tuning and managing language models
"""

try:
    from importlib.metadata import PackageNotFoundError, version
except ImportError:
    # For Python < 3.8
    from importlib_metadata import PackageNotFoundError, version

try:
    __version__ = version("arbor-ai")
except PackageNotFoundError:
    # Package is not installed, likely in development mode
    __version__ = "dev"
except Exception:
    __version__ = "unknown"
<<<<<<< HEAD

from arbor.client.arbor_client import is_running, serve, stop

__all__ = ["__version__", "serve", "stop", "is_running"]
=======
    
from arbor.client.arbor_client import serve
    
__all__ = ["__version__", "serve"]
>>>>>>> 39c0131e
<|MERGE_RESOLUTION|>--- conflicted
+++ resolved
@@ -2,11 +2,7 @@
 Arbor - A framework for fine-tuning and managing language models
 """
 
-try:
-    from importlib.metadata import PackageNotFoundError, version
-except ImportError:
-    # For Python < 3.8
-    from importlib_metadata import PackageNotFoundError, version
+from importlib.metadata import PackageNotFoundError, version
 
 try:
     __version__ = version("arbor-ai")
@@ -15,14 +11,7 @@
     __version__ = "dev"
 except Exception:
     __version__ = "unknown"
-<<<<<<< HEAD
 
 from arbor.client.arbor_client import is_running, serve, stop
 
-__all__ = ["__version__", "serve", "stop", "is_running"]
-=======
-    
-from arbor.client.arbor_client import serve
-    
-__all__ = ["__version__", "serve"]
->>>>>>> 39c0131e
+__all__ = ["__version__", "serve", "stop", "is_running"]