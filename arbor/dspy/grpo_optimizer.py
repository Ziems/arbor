"""Local GRPO finetuning implementation.

This module provides :class:`ArborGRPO`, a lightly adapted copy of DSPy's
``FinetuneTeleprompter``-based GRPO trainer so that Arbor can depend on the
implementation without pulling it directly from ``dspy`` at runtime. The code
is intentionally kept close to upstream to make future syncs straightforward.
"""

from __future__ import annotations

import logging
import random
import time
from collections import Counter, deque
from itertools import chain
from typing import Any, Callable, Literal

from dspy.adapters.base import Adapter
from dspy.adapters.chat_adapter import ChatAdapter
from dspy.adapters.xml_adapter import XMLAdapter
from dspy.clients.lm import LM
from dspy.clients.utils_finetune import GRPOGroup, GRPOStatus, TrainDataFormat
from dspy.dsp.utils.settings import settings
from dspy.evaluate.evaluate import Evaluate
from dspy.primitives.example import Example
from dspy.primitives.module import Module
from dspy.teleprompt.bootstrap_finetune import (
    FinetuneTeleprompter,
    all_predictors_have_lms,
    assert_structural_equivalency,
)
from dspy.teleprompt.bootstrap_trace import FailedPrediction, bootstrap_trace_data
from pydantic import BaseModel
from .arbor_provider import ArborReinforceJob

logger = logging.getLogger(__name__)

from typing import Optional


class ArborHFConfig(BaseModel):
    """
    Configures Hugging Face model pushing.
    Attributes:
        hub_model_id: The model id to use when pushing to the huggingface hub. The name of the repository to keep in sync with the local *output_dir*. It can be a simple model ID in
            which case the model will be pushed in your namespace. Otherwise it should be the whole repository name,
            for instance `"user_name/model"`, which allows you to push to an organization you are a member of with
            `"organization_name/model"`. Will default to `user_name/output_dir_name` with *output_dir_name* being the
            name of `output_dir`.
        hub_token: The token to use to push the model to the huggingface hub. (if not provided will default to the one set in the LM)
        hub_revision: The revision to use when pushing to the Hub. Can be a branch name, a tag, or a commit hash.
        hub_private_repo: Whether the huggingface repo should be private.
        push_frequency: How often to push the model to the huggingface hub.
    """

    hub_model_id: str
    hub_token: Optional[str] = None
    hub_revision: Optional[str] = None
    hub_private_repo: Optional[bool] = None
    push_frequency: Optional[Literal["final_checkpoint", "all_checkpoints"]] = None


class ArborGRPO(FinetuneTeleprompter):
    """Local copy of DSPy's GRPO finetuner with Arbor defaults."""

    def __init__(
        self,
        metric: Callable | None = None,
        train_kwargs: dict[str, Any] | dict[LM, dict[str, Any]] | None = None,
        adapter: Adapter | dict[LM, Adapter] | None = None,
        exclude_demos: bool = False,
        num_threads: int = 6,
        num_train_steps: int = 500,
        seed: int = 0,
        num_dspy_examples_per_grpo_step: int = 1,
        num_rollouts_per_grpo_step: int = 4,
        use_train_as_val: bool = False,
        num_steps_for_val: int = 5,
        report_train_scores: bool = False,
        failure_score: float = 0,
        format_failure_score: float = -1,
        variably_invoked_predictor_grouping_mode: Literal["truncate"]
        | Literal["fill"]
        | Literal["ragged"] = "truncate",
        variably_invoked_predictor_fill_strategy: Literal["randint"]
        | Literal["max"]
        | None = None,
<<<<<<< HEAD
        checkpoint: Literal["single-best", "improvements", "none"] = "single-best",
=======
        checkpoint: Literal["single-best", "improvements", "none"] = "improvements",
>>>>>>> bf02f668
        hf_config: Optional[ArborHFConfig | dict[str, Any]] = None,
    ):
        hf_config = (
            ArborHFConfig(**hf_config) if isinstance(hf_config, dict) else hf_config
        )
        # hub pushes will be handled by the optimizer not the server
        if hf_config:
            train_kwargs = train_kwargs or {}
            train_kwargs["hf_config"] = hf_config.model_dump(exclude=["push_frequency"])
        super().__init__(train_kwargs=train_kwargs)
        self.metric = metric
        self.adapter: dict[LM, Adapter] = self.convert_to_lm_dict(adapter)
        self.exclude_demos = exclude_demos
        self.num_threads = num_threads
        self.num_train_steps = num_train_steps
        self.rng = random.Random(seed)
        self.num_dspy_examples_per_grpo_step = num_dspy_examples_per_grpo_step
        assert num_rollouts_per_grpo_step > 1, (
            "num_rollouts_per_grpo_step must be greater than 1"
        )

        self.num_rollouts_per_grpo_step = num_rollouts_per_grpo_step
        self.use_train_as_val = use_train_as_val
        self.num_steps_for_val = num_steps_for_val
        self.report_train_scores = report_train_scores
        self.failure_score = failure_score
        self.format_failure_score = format_failure_score
        self.hf_config = hf_config

        assert failure_score > format_failure_score, (
            "failure_score must be greater than format_failure_score since the range [format_failure_score, failure_score] is used to provide dspy formatting rewards"
        )

        if self.use_train_as_val:
            assert report_train_scores, (
                "If use_train_as_val is True, report_train_scores must be True."
            )

        assert exclude_demos, (
            "exclude_demos==False is not supported yet. Please set it to True."
        )

        self.variably_invoked_predictor_grouping_mode = (
            variably_invoked_predictor_grouping_mode
        )
        if variably_invoked_predictor_grouping_mode == "fill":
            assert variably_invoked_predictor_fill_strategy is not None, (
                "variably_invoked_predictor_fill_strategy must be set when variably_invoked_predictor_grouping_mode is 'fill'"
            )
            assert variably_invoked_predictor_fill_strategy in ["randint", "max"], (
                "variably_invoked_predictor_fill_strategy must be either 'randint' or 'max'"
            )
        self.variably_invoked_predictor_fill_strategy = (
            variably_invoked_predictor_fill_strategy
        )

        if checkpoint not in {"single-best", "improvements", "none"}:
            raise ValueError(
                "checkpoint must be one of 'single-best', 'improvements', or 'none'"
            )
        self.checkpoint_mode = checkpoint

        self.best_validation_score: float | None = None
        self.best_validation_step: int | None = None
        self.validation_scores: dict[int, float] = {}

        self.shuffled_trainset_ids = []
        self.epoch = -1
        self.id_freqs = Counter()
        self.fulfilled_batch_ids = []
        self.pending_batch_ids = []

    def validate_trace_data_and_log_issues(
        self,
        trace_data: list[list[list[dict[str, Any]]]],
        subsample_training_dataset: list[Example],
        num_teachers: int,
        num_samples_per_input: int,
        pred_signature_hash_to_ind: dict[int, int],
    ):
        assert len(trace_data) == len(subsample_training_dataset), (
            f"Trace data length {len(trace_data)} does not match the number of examples {len(subsample_training_dataset)}"
        )
        assert len(trace_data[0]) == num_teachers, (
            f"Trace data length {len(trace_data[0])} does not match the number of teachers {num_teachers}"
        )
        if len(trace_data[0][0]) == 0:
            logger.warning(
                "Trace data for example 0 and teacher 0 is empty. This is likely due to all examples in the training set input, resulting in the model generating output not following the dspy response format."
            )
        elif len(trace_data[0][0]) != num_samples_per_input:
            logger.warning(
                f"Trace data length {len(trace_data[0][0])} does not match the expected number of samples per input {num_samples_per_input}"
            )
            assert "trace" in trace_data[0][0][0], (
                "Trace data does not contain the 'trace' key"
            )
            assert len(trace_data[0][0][0]["trace"]) > 0, "Trace data is empty"
            assert len(trace_data[0][0][0]["trace"][0]) == 3, (
                f"Trace tuple length {len(trace_data[0][0][0]['trace'][0])} does not match the expected length 3"
            )

        for example_data in trace_data:
            for teacher_data in example_data:
                for sample in teacher_data:
                    for t in sample["trace"]:
                        assert hash(t[0].signature) in pred_signature_hash_to_ind

    def report_validation_metrics(
        self,
        student,
        trainset,
        valset,
        logger,
        step_idx: int = -1,
        grpo_training_job: ArborReinforceJob | None = None,
        lm_for_job: LM | None = None,
        push_to_hub: bool = False,
    ):
        if (
            step_idx == -1
            or step_idx == self.num_train_steps - 1
            or (step_idx + 1) % self.num_steps_for_val == 0
        ):
            pass
        else:
            return

        score: float | None = None

        if valset is not None:
            assert not self.use_train_as_val, (
                "If valset is provided, use_train_as_val must be False."
            )
            assert (
                isinstance(self.num_steps_for_val, int) and self.num_steps_for_val > 0
            ), "num_steps_for_val must be a positive integer."
            if self.report_train_scores:
                if step_idx == -1:
                    logger.info(
                        "Using user provided validation set and reporting train scores for every validation step in addition."
                    )
                valset_evaluator = Evaluate(
                    devset=valset + trainset,
                    num_threads=self.num_threads,
                    display_progress=True,
                    provide_traceback=False,
                    max_errors=len(valset) * 10,
                    failure_score=self.failure_score,
                )
                if step_idx == -1:
                    logger.info(
                        "Evaluating the student program on the train+validation set before training loop..."
                    )
                else:
                    logger.info(
                        f"Evaluating the student program on the validation set after training step {step_idx + 1}/{self.num_train_steps}"
                    )
                valset_evaluation = valset_evaluator(student, metric=self.metric)
                trainset_scores = [
                    r[-1] for r in valset_evaluation.results[len(valset) :]
                ]
                valset_scores = [
                    r[-1] for r in valset_evaluation.results[: len(valset)]
                ]
                trainset_agg = sum(trainset_scores) / len(trainset_scores)
                valset_agg = sum(valset_scores) / len(valset_scores)
                score = valset_agg
                if step_idx == -1:
                    logger.info(
                        f"Student program training set score before training loop: {trainset_agg}"
                    )
                    logger.info(
                        f"Student program validation set score before training loop: {valset_agg}"
                    )
                else:
                    logger.info(
                        f"Student program training set score after training step {step_idx + 1}/{self.num_train_steps}: {trainset_agg}"
                    )
                    logger.info(
                        f"Student program validation set score after training step {step_idx + 1}/{self.num_train_steps}: {valset_agg}"
                    )
            else:
                if step_idx == -1:
                    logger.info(
                        "Using user provided validation set and not reporting train scores."
                    )
                valset_evaluator = Evaluate(
                    devset=valset,
                    num_threads=self.num_threads,
                    display_progress=True,
                    provide_traceback=False,
                    max_errors=len(valset) * 10,
                    failure_score=self.failure_score,
                )
                if step_idx == -1:
                    logger.info(
                        "Evaluating the student program on the validation set before training loop..."
                    )
                else:
                    logger.info(
                        f"Evaluating the student program on the validation set after training step {step_idx + 1}/{self.num_train_steps}"
                    )
                valset_evaluation = valset_evaluator(student, metric=self.metric)
                score = valset_evaluation.score
                if step_idx == -1:
                    logger.info(
                        f"Student program validation set score before training loop: {valset_evaluation.score}"
                    )
                else:
                    logger.info(
                        f"Student program validation set score after training step {step_idx + 1}/{self.num_train_steps}: {valset_evaluation.score}"
                    )
        else:
            if self.report_train_scores:
                assert self.use_train_as_val, (
                    "If report_train_scores is True, use_train_as_val must be True when valset is not provided explicitly."
                )
                assert (
                    isinstance(self.num_steps_for_val, int)
                    and self.num_steps_for_val > 0
                ), "num_steps_for_val must be a positive integer."
                if step_idx == -1:
                    logger.info("Using trainset as validation set.")
                valset_evaluator = Evaluate(
                    devset=trainset,
                    num_threads=self.num_threads,
                    display_progress=True,
                    provide_traceback=False,
                    max_errors=len(trainset) * 10,
                    failure_score=self.failure_score,
                )
                if step_idx == -1:
                    logger.info(
                        "Evaluating the student program on the validation set before training loop..."
                    )
                else:
                    logger.info(
                        f"Evaluating the student program on the validation set after training step {step_idx + 1}/{self.num_train_steps}"
                    )
                valset_evaluation = valset_evaluator(student, metric=self.metric)
                score = valset_evaluation.score
                if step_idx == -1:
                    logger.info(
                        f"Student program training set score before training loop: {valset_evaluation.score}"
                    )
                else:
                    logger.info(
                        f"Student program training set score after training step {step_idx + 1}/{self.num_train_steps}: {valset_evaluation.score}"
                    )
            else:
                assert not self.use_train_as_val, (
                    "If report_train_scores is False, use_train_as_val must be False."
                )
                if step_idx == -1:
                    logger.info(
                        "Not using any validation set and not reporting train scores."
                    )

        if score is None:
            return

        self.validation_scores[step_idx] = score

        if step_idx == -1:
            if self.best_validation_score is None or score > self.best_validation_score:
                self.best_validation_score = score
                self.best_validation_step = step_idx
            return

        improved = (
            self.best_validation_score is None or score > self.best_validation_score
        )

        if improved:
            self.best_validation_score = score
            self.best_validation_step = step_idx
            if (
                self.checkpoint_mode != "none"
                and grpo_training_job is not None
                and lm_for_job is not None
            ):
                checkpoint_name = (
                    "model_checkpoint_best"
                    if self.checkpoint_mode == "single-best"
                    else f"model_checkpoint_step_{step_idx + 1}"
                )
                self._save_checkpoint_for_job(
                    grpo_training_job,
                    lm_for_job,
                    checkpoint_name,
<<<<<<< HEAD
                    score=score,
                    step_idx=step_idx,
=======
>>>>>>> bf02f668
                    push_to_hub=self._should_push_to_hub(step_idx),
                )
                logger.info(
                    f"requested a checkpoint push_to_hub={self._should_push_to_hub(step_idx)}"
                )  # REMOVEME

    def update_shuffled_trainset(self, original_trainset):
        self.shuffled_trainset_ids = list(range(len(original_trainset)))
        self.rng.shuffle(self.shuffled_trainset_ids)
        for id in self.shuffled_trainset_ids:
            self.id_freqs[id] += 1

        num_to_pad = self.num_dspy_examples_per_grpo_step - (
            len(original_trainset) % self.num_dspy_examples_per_grpo_step
        )
        if num_to_pad > 0:
            for _ in range(num_to_pad):
                selected_id = self.id_freqs.most_common()[::-1][0][0]
                self.shuffled_trainset_ids.append(selected_id)
                self.id_freqs[selected_id] += 1

    def select_training_sample_and_update_shuffled_trainset(
        self,
        original_trainset: list[Example],
        train_step_idx: int,
    ) -> list[Example]:
        base_idx = train_step_idx * self.num_dspy_examples_per_grpo_step
        if self.epoch == -1:
            curr_epoch = 0
        else:
            curr_epoch = base_idx // len(self.shuffled_trainset_ids)
        if curr_epoch > self.epoch:
            logger.info(f"Updating shuffled trainset for epoch {curr_epoch}...")
            self.epoch = curr_epoch
            self.update_shuffled_trainset(original_trainset)

        assert len(self.shuffled_trainset_ids) >= self.num_dspy_examples_per_grpo_step
        assert (
            len(self.shuffled_trainset_ids) % self.num_dspy_examples_per_grpo_step == 0
        )

        base_idx = base_idx % len(self.shuffled_trainset_ids)
        end_idx = base_idx + self.num_dspy_examples_per_grpo_step
        assert end_idx <= len(self.shuffled_trainset_ids)
        selected_ids = self.shuffled_trainset_ids[base_idx:end_idx]
        selected_trainset = [original_trainset[i] for i in selected_ids]
        return selected_trainset

    def compile(
        self,
        student: Module,
        trainset: list[Example],
        teacher: Module | list[Module] | None = None,
        valset: list[Example] | None = None,
        **kwargs,
    ) -> Module:
        """
        Args:
            student: The student program to train.
            trainset: The training set to use.
            teacher: The teacher program(s) to use.
            valset: The validation set to use.
        """
        logger.info(
            "Starting the GRPO compilation process... The LM(s) for the student program will be updated in place at the end of the training."
        )
        logger.info("Validating the inputs...")

        assert len(trainset) > 0, (
            "Training set is empty. Please provide a non-empty training set."
        )

        if len(trainset) < self.num_dspy_examples_per_grpo_step:
            logger.warning(
                f"Number of training examples {len(trainset)} is less than the number of examples per GRPO step {self.num_dspy_examples_per_grpo_step}. "
                "Repeating the training set to fill the GRPO step. This could lead to overfitting and training instability."
            )
            multiplier = (
                self.num_dspy_examples_per_grpo_step + len(trainset) - 1
            ) // len(trainset)
            if multiplier > 1:
                logger.warning(
                    f"Repeating the training set {multiplier} times to fill the GRPO step. This could lead to overfitting and training instability."
                )
                trainset = trainset * multiplier

        student_lms = {id(pred.lm) for pred in student.predictors()}
        assert len(student_lms) == 1, (
            f"Student program has multiple LMs: {student_lms}. "
            "GRPO only supports student programs with a single LM."
            "You can set the LM for a program with `program.set_lm(...)`"
        )

        if self.use_train_as_val:
            assert valset is None, "If use_train_as_val is True, valset must be None."

        logger.info("Preparing the student program...")
        all_predictors_have_lms(student)
        pred_signature_hash_to_ind = {
            hash(pred.signature): ind for ind, pred in enumerate(student.predictors())
        }
        num_student_predictors = len(student.predictors())

        logging.info(
            "Preparing the teacher program(s)... We will ensure that the provided programs have the same program structure as the student program."
        )
        if (isinstance(teacher, list) and len(teacher) == 0) or teacher is None:
            teacher = student
        teachers = teacher if isinstance(teacher, list) else [teacher]
        for t in teachers:
            assert_structural_equivalency(student, t)
            all_predictors_have_lms(t)

        assert student in teachers, (
            f"Student program {student} is not in the list of teachers {teachers}. Please provide the student program as one of the teachers. Alternatively, you can leave the teacher argument as None, and the student program will be used as the teacher program."
        )
        assert self.num_rollouts_per_grpo_step % len(teachers) == 0, (
            f"The GRPO group size (num_rollouts_per_grpo_step) {self.num_rollouts_per_grpo_step} is not divisible by the number of teachers {len(teachers)}. "
            "This is required to ensure that each teacher gets the same number of examples."
            "Please provide a number of examples that is divisible by the number of teachers."
        )
        num_samples_per_input = self.num_rollouts_per_grpo_step // len(teachers)

        lm_cache_dict = {}
        disable_lm_cache(program=student, lm_cache_dict=lm_cache_dict)
        for t in teachers:
            disable_lm_cache(program=t, lm_cache_dict=lm_cache_dict)

        for pred in student.predictors():
            train_kwargs = self.train_kwargs[pred.lm]
            train_kwargs = {} if train_kwargs is None else train_kwargs
            train_kwargs["num_generations"] = self.num_rollouts_per_grpo_step
            self.train_kwargs[pred.lm] = train_kwargs

        logger.info("Preparing the GRPO training job...")
        student_predictors = list(student.predictors())
        assert student_predictors, "Student program must define at least one predictor."
        first_lm = student_predictors[0].lm
        for pred in student_predictors[1:]:
            assert pred.lm is first_lm, (
                "Multiple LMs detected for student predictors; only one GRPO training job is supported."
            )
        train_kwargs = self.train_kwargs[first_lm]
        grpo_training_job = first_lm.reinforce(train_kwargs=train_kwargs)

        self.report_validation_metrics(
            student=student,
            trainset=trainset,
            valset=valset,
            logger=logger,
            step_idx=-1,
            grpo_training_job=grpo_training_job,
            lm_for_job=first_lm,
        )

        group_queue: deque = deque()
        logger.info("Starting the GRPO training loop...")
        for train_step_idx in range(self.num_train_steps):
            logger.info(
                f"GRPO training step {train_step_idx + 1}/{self.num_train_steps}..."
            )

            subsample_training_dataset = (
                self.select_training_sample_and_update_shuffled_trainset(
                    original_trainset=trainset,
                    train_step_idx=train_step_idx,
                )
            )

            def _any_available_for_step():
                grpo_status: GRPOStatus = grpo_training_job.get_status()
                pending_batch_ids = grpo_status["pending_batch_ids"]
                available = set(pending_batch_ids) - set(self.fulfilled_batch_ids)
                return bool(available)

            while not _any_available_for_step():
                time.sleep(1)

            logger.info("Bootstrapping data...")
            trace_data = [
                [[] for _ in range(len(teachers))]
                for _ in range(len(subsample_training_dataset))
            ]
            for tind, teacher in enumerate(teachers):
                subsample_training_dataset_repeated = [
                    example
                    for _ in range(num_samples_per_input)
                    for example in subsample_training_dataset
                ]
                round_data = bootstrap_trace_data(
                    program=teacher,
                    dataset=subsample_training_dataset_repeated,
                    metric=self.metric,
                    num_threads=self.num_threads,
                    raise_on_error=False,
                    capture_failed_parses=True,
                    failure_score=self.failure_score,
                    format_failure_score=self.format_failure_score,
                    log_format_failures=True,
                )
                for data_dict in round_data:
                    example_ind_in_subsample = data_dict["example_ind"] % len(
                        subsample_training_dataset
                    )
                    data_dict["example_ind"] = example_ind_in_subsample
                    trace_data[example_ind_in_subsample][tind].append(data_dict)

            self.validate_trace_data_and_log_issues(
                trace_data=trace_data,
                subsample_training_dataset=subsample_training_dataset,
                num_teachers=len(teachers),
                num_samples_per_input=num_samples_per_input,
                pred_signature_hash_to_ind=pred_signature_hash_to_ind,
            )

            logger.info(
                "Preparing the training data batch from bootstrapped examples for GRPO..."
            )
            train_batch_per_predictor: list[list[GRPOGroup]] = [
                [] for _ in range(num_student_predictors)
            ]
            for pred_id in range(num_student_predictors):
                for example_ind, example_data in enumerate(trace_data):
                    predictor_example_invocations: list[list[tuple]] = []

                    for teacher_data in example_data:
                        for sample in teacher_data:
                            assert sample["example_ind"] == example_ind

                            trace_instances_for_current_pred = [
                                (*t, sample["score"])
                                for t in sample["trace"]
                                if hash(t[0].signature)
                                == hash(student.predictors()[pred_id].signature)
                            ]

                            predictor_example_invocations.append(
                                trace_instances_for_current_pred
                            )

                    if len(predictor_example_invocations) == 0:
                        logger.warning(
                            f"Skipping example {example_ind} for predictor {pred_id} as it has no invocations. This is likely due to all examples in the training set input, resulting in the model generating output not following the dspy response format."
                        )
                        continue
                    elif (
                        len(predictor_example_invocations)
                        != self.num_rollouts_per_grpo_step
                    ):
                        logger.warning(
                            f"Number of predictor example invocations {len(predictor_example_invocations)} does not match the expected batch size {self.num_rollouts_per_grpo_step}. This is likely due to all examples in the training set input, resulting in the model generating output not following the dspy response format."
                        )

                    min_len = min(
                        [
                            len(predictor_example_invocations[i])
                            for i in range(len(predictor_example_invocations))
                        ]
                    )
                    max_len = max(
                        [
                            len(predictor_example_invocations[i])
                            for i in range(len(predictor_example_invocations))
                        ]
                    )
                    if min_len == 0:
                        logger.warning(
                            f"Skipping example {example_ind} for predictor {pred_id} as it has no invocations."
                        )
                        continue

                    if self.variably_invoked_predictor_grouping_mode == "truncate":
                        predictor_example_invocations = [
                            invocation[:min_len]
                            for invocation in predictor_example_invocations
                        ]
                    elif self.variably_invoked_predictor_grouping_mode == "fill":
                        if self.variably_invoked_predictor_fill_strategy == "randint":
                            selector = lambda l: self.rng.choice(l)  # noqa: E731, E741
                        else:
                            selector = lambda l: l[-1]  # noqa: E731, E741
                        predictor_example_invocations = [
                            invocation
                            + [
                                selector(invocation)
                                for _ in range(max_len - len(invocation))
                            ]
                            for invocation in predictor_example_invocations
                        ]
                    else:
                        assert self.variably_invoked_predictor_grouping_mode == "ragged"
                    max_len = max(
                        [
                            len(predictor_example_invocations[i])
                            for i in range(len(predictor_example_invocations))
                        ]
                    )

                    example_training_data: list[GRPOGroup] = [
                        [] for _ in range(max_len)
                    ]

                    for group_idx in range(max_len):
                        for rollout_idx in range(len(predictor_example_invocations)):
                            trace_instance = predictor_example_invocations[rollout_idx][
                                group_idx
                            ]
                            score = trace_instance[3]

                            trace_pred_id = pred_signature_hash_to_ind.get(
                                hash(trace_instance[0].signature)
                            )
                            assert trace_pred_id == pred_id

                            predictor = trace_instance[0]
                            pred_lm = predictor.lm
                            adapter = (
                                self.adapter[pred_lm]
                                or settings.adapter
                                or XMLAdapter()
                            )
                            assert isinstance(adapter, ChatAdapter), (
                                f"Adapter {adapter} is not a ChatAdapter. GRPO training is not supported for this adapter."
                            )

                            inp_messages = adapter.format(
                                signature=trace_instance[0].signature,
                                inputs=trace_instance[1],
                                demos=[],
                            )

                            if isinstance(trace_instance[2], FailedPrediction):
                                score = (
                                    trace_instance[2].format_reward
                                    or self.format_failure_score
                                )
                                example_training_data[group_idx].append(
                                    {
                                        "messages": inp_messages,
                                        "completion": {
                                            "role": "assistant",
                                            "content": trace_instance[
                                                2
                                            ].completion_text,
                                        },
                                        "reward": float(score),
                                    }
                                )
                                logger.warning(
                                    f"Adding a format failure example to the training data for predictor {pred_id} and example {example_ind}."
                                )
                            else:
                                all_messages = adapter.format_finetune_data(
                                    signature=trace_instance[0].signature,
                                    inputs=trace_instance[1],
                                    outputs=trace_instance[2],
                                    demos=[],
                                )["messages"]

                                assert all_messages[:-1] == inp_messages

                                example_training_data[group_idx].append(
                                    {
                                        "messages": inp_messages,
                                        "completion": {
                                            "role": all_messages[-1]["role"],
                                            "content": all_messages[-1]["content"],
                                        },
                                        "reward": float(score),
                                    }
                                )

                    train_batch_per_predictor[pred_id].extend(example_training_data)

            if not any(train_batch_per_predictor):
                logger.warning(
                    "No training data found for this training step. This means that the model did not generate valid formatted responses for any of the examples in the training set. This is a critical error. Please check the model and the training set."
                )
                continue

            for predictor_train_batch in train_batch_per_predictor:
                for grpo_train_group in predictor_train_batch:
                    if len(grpo_train_group) != self.num_rollouts_per_grpo_step:
                        logger.warning(
                            f"Number of completions {len(grpo_train_group)} does not match the expected number num_rollouts_per_grpo_step={self.num_rollouts_per_grpo_step}"
                        )
                        assert (
                            len(grpo_train_group) <= self.num_rollouts_per_grpo_step
                        ), (
                            f"Number of completions {len(grpo_train_group)} is greater than the expected number num_rollouts_per_grpo_step={self.num_rollouts_per_grpo_step}"
                        )
                    if len(set(map(repr, grpo_train_group))) < 2:
                        logger.warning(
                            "GRPOGroup has no diversity. This could be due to low temperature, or low number of rollouts, or the cache could be enabled inadvertently. The GRPOGroup is %s.",
                            grpo_train_group,
                        )

            logger.info("Invoking GRPO training step...")
            all_train_data: list[GRPOGroup] = list(
                chain.from_iterable(train_batch_per_predictor)
            )
            train_data: list[GRPOGroup] = all_train_data
            for group in train_data:
                if len(group) != self.num_rollouts_per_grpo_step:
                    while len(group) < self.num_rollouts_per_grpo_step:
                        group.extend(
                            group[
                                : min(
                                    self.num_rollouts_per_grpo_step - len(group),
                                    len(group),
                                )
                            ]
                        )
                assert len(group) == self.num_rollouts_per_grpo_step, (
                    f"Number of completions {len(group)} does not match the expected number self.num_rollouts_per_grpo_step={self.num_rollouts_per_grpo_step}"
                )

            grpo_status: GRPOStatus = grpo_training_job.get_status()
            pending_batch_ids = grpo_status["pending_batch_ids"]
            available_batch_ids = list(
                set(pending_batch_ids) - set(self.fulfilled_batch_ids)
            )
            if not available_batch_ids:
                continue

            if len(group_queue) < len(available_batch_ids) and len(train_data) > 0:
                need = len(available_batch_ids) - len(group_queue)
                while need > 0:
                    shuffled = self.rng.sample(train_data, k=len(train_data))
                    group_queue.extend(shuffled)
                    need -= len(shuffled)

            final_train_data: list[GRPOGroup] = []
            for bid in available_batch_ids:
                if group_queue:
                    grp = group_queue.popleft()
                else:
                    fallback_pool = (
                        train_data if len(train_data) > 0 else all_train_data
                    )
                    if len(fallback_pool) == 0:
                        continue
                    grp = self.rng.choice(fallback_pool)
                final_train_data.append({"batch_id": bid, "group": grp})

            if not final_train_data:
                continue

            self.fulfilled_batch_ids.extend(
                [item["batch_id"] for item in final_train_data]
            )

            grpo_training_job.step(
                train_data=final_train_data,
                train_data_format=TrainDataFormat.GRPO_CHAT,
            )

            logger.info(
                f"GRPO training step {train_step_idx + 1}/{self.num_train_steps} completed."
            )

            self.report_validation_metrics(
                student=student,
                trainset=trainset,
                valset=valset,
                logger=logger,
                step_idx=train_step_idx,
                grpo_training_job=grpo_training_job,
                lm_for_job=first_lm,
                push_to_hub=self._should_push_to_hub(train_step_idx),
            )

        logger.info("Done with the iterations! Retrieving the final model...")
        grpo_training_job.terminate()
        self._save_checkpoint_for_job(  # REMOVEME
            grpo_training_job,
            first_lm,
            "model_checkpoint_test",
            push_to_hub=True,
        )

        recover_lm_cache(program=student, lm_cache_dict=lm_cache_dict)
        for t in teachers:
            recover_lm_cache(program=t, lm_cache_dict=lm_cache_dict)

        logger.info("GRPO compiler has finished compiling the student program")
        student._compiled = True
        return student

    def _save_checkpoint_for_job(
        self,
        grpo_training_job: ArborReinforceJob,
        lm_for_job: LM,
        checkpoint_name: str,
<<<<<<< HEAD
        *,
        score: float | None = None,
        step_idx: int | None = None,
        push_to_hub: bool = False,
    ) -> None:
        metadata = None
        if score is not None or step_idx is not None:
            metadata = {}
            if score is not None:
                metadata["score"] = float(score)
            if step_idx is not None:
                metadata["step_index"] = int(step_idx)

        kwargs: dict[str, Any] = {"checkpoint_name": checkpoint_name}
        if score is not None:
            kwargs["score"] = score
        if metadata:
            kwargs["metadata"] = metadata
        kwargs["push_to_hub"] = push_to_hub

        try:
            grpo_training_job.save_checkpoint(**kwargs)
        except TypeError:
            kwargs.pop("metadata", None)
            grpo_training_job.save_checkpoint(**kwargs)
=======
        push_to_hub: bool = False,
    ) -> None:
        grpo_training_job.save_checkpoint(
            checkpoint_name=checkpoint_name, push_to_hub=push_to_hub
        )
>>>>>>> bf02f668
        checkpoints = grpo_training_job.checkpoints or {}
        checkpoint_record = checkpoints.get(checkpoint_name, {})
        checkpoint_dir = checkpoint_record.get("checkpoint_dir")
        job_label = (
            lm_for_job.model
            if hasattr(lm_for_job, "model")
            else lm_for_job.name
            if hasattr(lm_for_job, "name")
            else lm_for_job.__class__.__name__
        )
<<<<<<< HEAD
        if checkpoint_dir:
            logger.info(
                "Saved checkpoint %s for %s at %s",
                checkpoint_name,
                job_label,
                checkpoint_dir,
            )
        else:
            logger.info("Saved checkpoint %s for %s", checkpoint_name, job_label)

    def _should_push_to_hub(self, train_step_idx: int) -> bool:
        if self.hf_config.push_frequency is None:
            return False
        if self.hf_config.push_frequency == "final_checkpoint":
            return train_step_idx == self.num_train_steps - 1
        if self.hf_config.push_frequency == "all_checkpoints":
            return True
        raise ValueError(f"Invalid push frequency: {self.hf_config.push_frequency}")
=======
        message = (
            f"Saved checkpoint {checkpoint_name} for {job_label} at {checkpoint_path}"
            if checkpoint_path
            else f"Saved checkpoint {checkpoint_name} for {job_label} (path not reported)"
        )
        logger.info(f"Checkpoint record: {checkpoint_record}")  # REMOVEME
        logger.info(message)
>>>>>>> bf02f668

    def _should_push_to_hub(self, train_step_idx: int) -> bool:
        if self.hf_config.push_frequency is None:
            return False
        if self.hf_config.push_frequency == "final_checkpoint":
            return train_step_idx == self.num_train_steps - 1
        if self.hf_config.push_frequency == "all_checkpoints":
            return True
        raise ValueError(f"Invalid push frequency: {self.hf_config.push_frequency}")


def disable_lm_cache(program: Module, lm_cache_dict: dict):
    """Disable the LM cache for all predictors in the program."""

    for pred in program.predictors():
        if not pred.lm:
            raise ValueError(
                f"Cannot disable cache: predictor {pred} does not have an LM set."
            )
        if pred.lm not in lm_cache_dict:
            lm_cache_dict[pred.lm] = pred.lm.cache
        pred.lm.cache = False


def recover_lm_cache(program: Module, lm_cache_dict: dict):
    """Recover the LM caches for all predictors in the program to their original state."""

    for pred in program.predictors():
        if pred.lm in lm_cache_dict:
            pred.lm.cache = lm_cache_dict[pred.lm]
        else:
            pred.lm.cache = True


__all__ = ["ArborGRPO", "disable_lm_cache", "recover_lm_cache"]<|MERGE_RESOLUTION|>--- conflicted
+++ resolved
@@ -32,8 +32,34 @@
 from dspy.teleprompt.bootstrap_trace import FailedPrediction, bootstrap_trace_data
 from pydantic import BaseModel
 from .arbor_provider import ArborReinforceJob
+from pydantic import BaseModel
+from .arbor_provider import ArborReinforceJob
 
 logger = logging.getLogger(__name__)
+
+from typing import Optional
+
+
+class ArborHFConfig(BaseModel):
+    """
+    Configures Hugging Face model pushing.
+    Attributes:
+        hub_model_id: The model id to use when pushing to the huggingface hub. The name of the repository to keep in sync with the local *output_dir*. It can be a simple model ID in
+            which case the model will be pushed in your namespace. Otherwise it should be the whole repository name,
+            for instance `"user_name/model"`, which allows you to push to an organization you are a member of with
+            `"organization_name/model"`. Will default to `user_name/output_dir_name` with *output_dir_name* being the
+            name of `output_dir`.
+        hub_token: The token to use to push the model to the huggingface hub. (if not provided will default to the one set in the LM)
+        hub_revision: The revision to use when pushing to the Hub. Can be a branch name, a tag, or a commit hash.
+        hub_private_repo: Whether the huggingface repo should be private.
+        push_frequency: How often to push the model to the huggingface hub.
+    """
+
+    hub_model_id: str
+    hub_token: Optional[str] = None
+    hub_revision: Optional[str] = None
+    hub_private_repo: Optional[bool] = None
+    push_frequency: Optional[Literal["final_checkpoint", "all_checkpoints"]] = None
 
 from typing import Optional
 
@@ -85,11 +111,7 @@
         variably_invoked_predictor_fill_strategy: Literal["randint"]
         | Literal["max"]
         | None = None,
-<<<<<<< HEAD
         checkpoint: Literal["single-best", "improvements", "none"] = "single-best",
-=======
-        checkpoint: Literal["single-best", "improvements", "none"] = "improvements",
->>>>>>> bf02f668
         hf_config: Optional[ArborHFConfig | dict[str, Any]] = None,
     ):
         hf_config = (
@@ -118,6 +140,7 @@
         self.failure_score = failure_score
         self.format_failure_score = format_failure_score
         self.hf_config = hf_config
+        self.hf_config = hf_config
 
         assert failure_score > format_failure_score, (
             "failure_score must be greater than format_failure_score since the range [format_failure_score, failure_score] is used to provide dspy formatting rewards"
@@ -206,7 +229,9 @@
         logger,
         step_idx: int = -1,
         grpo_training_job: ArborReinforceJob | None = None,
+        grpo_training_job: ArborReinforceJob | None = None,
         lm_for_job: LM | None = None,
+        push_to_hub: bool = False,
         push_to_hub: bool = False,
     ):
         if (
@@ -381,11 +406,8 @@
                     grpo_training_job,
                     lm_for_job,
                     checkpoint_name,
-<<<<<<< HEAD
                     score=score,
                     step_idx=step_idx,
-=======
->>>>>>> bf02f668
                     push_to_hub=self._should_push_to_hub(step_idx),
                 )
                 logger.info(
@@ -442,6 +464,13 @@
         valset: list[Example] | None = None,
         **kwargs,
     ) -> Module:
+        """
+        Args:
+            student: The student program to train.
+            trainset: The training set to use.
+            teacher: The teacher program(s) to use.
+            valset: The validation set to use.
+        """
         """
         Args:
             student: The student program to train.
@@ -856,6 +885,7 @@
                 grpo_training_job=grpo_training_job,
                 lm_for_job=first_lm,
                 push_to_hub=self._should_push_to_hub(train_step_idx),
+                push_to_hub=self._should_push_to_hub(train_step_idx),
             )
 
         logger.info("Done with the iterations! Retrieving the final model...")
@@ -866,6 +896,12 @@
             "model_checkpoint_test",
             push_to_hub=True,
         )
+        self._save_checkpoint_for_job(  # REMOVEME
+            grpo_training_job,
+            first_lm,
+            "model_checkpoint_test",
+            push_to_hub=True,
+        )
 
         recover_lm_cache(program=student, lm_cache_dict=lm_cache_dict)
         for t in teachers:
@@ -880,7 +916,6 @@
         grpo_training_job: ArborReinforceJob,
         lm_for_job: LM,
         checkpoint_name: str,
-<<<<<<< HEAD
         *,
         score: float | None = None,
         step_idx: int | None = None,
@@ -906,13 +941,6 @@
         except TypeError:
             kwargs.pop("metadata", None)
             grpo_training_job.save_checkpoint(**kwargs)
-=======
-        push_to_hub: bool = False,
-    ) -> None:
-        grpo_training_job.save_checkpoint(
-            checkpoint_name=checkpoint_name, push_to_hub=push_to_hub
-        )
->>>>>>> bf02f668
         checkpoints = grpo_training_job.checkpoints or {}
         checkpoint_record = checkpoints.get(checkpoint_name, {})
         checkpoint_dir = checkpoint_record.get("checkpoint_dir")
@@ -923,7 +951,6 @@
             if hasattr(lm_for_job, "name")
             else lm_for_job.__class__.__name__
         )
-<<<<<<< HEAD
         if checkpoint_dir:
             logger.info(
                 "Saved checkpoint %s for %s at %s",
@@ -942,15 +969,6 @@
         if self.hf_config.push_frequency == "all_checkpoints":
             return True
         raise ValueError(f"Invalid push frequency: {self.hf_config.push_frequency}")
-=======
-        message = (
-            f"Saved checkpoint {checkpoint_name} for {job_label} at {checkpoint_path}"
-            if checkpoint_path
-            else f"Saved checkpoint {checkpoint_name} for {job_label} (path not reported)"
-        )
-        logger.info(f"Checkpoint record: {checkpoint_record}")  # REMOVEME
-        logger.info(message)
->>>>>>> bf02f668
 
     def _should_push_to_hub(self, train_step_idx: int) -> bool:
         if self.hf_config.push_frequency is None:
