"""
OpenAI-compatible vLLM server with weight synchronization.

Usage:

```bash
uv run python vllm_server.py --model <model_name> --port <port>
```

Supports:
- /v1/chat/completions
- /v1/completions
"""
import argparse
import logging
import os
import json
import time 
import asyncio 
import threading
import inspect 
from collections.abc import Sequence
from collections import defaultdict 
from contextlib import asynccontextmanager
from datetime import datetime, timezone
from dataclasses import dataclass, field
from typing import Any, Literal, Optional
from multiprocessing import Pipe, Process
from multiprocessing.connection import Connection as MPConnection
from typing import Any as AnyType
from uuid import uuid4
import traceback

from fastapi import FastAPI
from fastapi.responses import JSONResponse, StreamingResponse 
import torch
from trl import TrlParser
from pydantic import BaseModel, ConfigDict
import uvicorn
from vllm import LLM, SamplingParams
from vllm.distributed.device_communicators.pynccl import PyNcclCommunicator
from vllm.distributed.parallel_state import get_world_group
from vllm.distributed.utils import StatelessProcessGroup
from vllm.sampling_params import GuidedDecodingParams
from vllm.utils import get_open_port


logging.basicConfig(level=logging.INFO, format='%(asctime)s - %(name)s - %(levelname)s - %(message)s')
logger = logging.getLogger(__name__) # Ensure logger is defined

# We use CUDA with multiprocessing, so we must use the 'spawn' start method. Otherwise, we will get the following
# error: RuntimeError: Cannot re-initialize CUDA in forked subprocess. To use CUDA with multiprocessing, you must use
# the 'spawn' start method
os.environ["VLLM_WORKER_MULTIPROC_METHOD"] = "spawn"

# At the global level, after imports and logger setup:
pipe_lock = threading.Lock()  # Global lock for pipe operations
request_queue: Optional[asyncio.Queue] = None
batch_processor_task: Optional[asyncio.Task] = None

# Generation tracking
active_generation_count = 0
generation_count_lock = asyncio.Lock()

# Weight update throttling
MAX_CONCURRENT_WEIGHT_UPDATES = 5
weight_update_semaphore = asyncio.Semaphore(MAX_CONCURRENT_WEIGHT_UPDATES)

# Worker rotation for load balancing
worker_rotation_index = 0
worker_rotation_lock = asyncio.Lock()

# Add at the global level, after other global variables
weight_update_in_progress = asyncio.Event()
weight_update_in_progress.set()  # Initially set to allow inference

async def get_next_worker_connection(connections: list[AnyType]) -> tuple[int, AnyType]:
    """Get the next worker connection using round-robin rotation."""
    global worker_rotation_index
    async with worker_rotation_lock:
        if not connections:
            raise RuntimeError("No worker connections available")
        worker_idx = worker_rotation_index % len(connections)
        worker_rotation_index += 1
        return worker_idx, connections[worker_idx]

# -------- OpenAI /v1/chat/completions Pydantic Models ---------- #
class OAChatMessage(BaseModel):
    role: str
    content: str

class OAChatResponseFormat(BaseModel):
    type: Literal["json_schema", "json_object"]
    json_schema: Optional[dict] = None

    model_config = ConfigDict(frozen=True)

    def __hash__(self):
        return hash((
            self.type,
            json.dumps(self.json_schema, sort_keys=True) if self.json_schema else None,
        ))

class OAChatCompletionRequest(BaseModel):
    model: str
    messages: list[OAChatMessage]
    temperature: float | None = 0.7
    top_p: float | None = 1.0
    presence_penalty: float | None = 0.0
    frequency_penalty: float | None = 0.0
    max_tokens: int | None  = 1024
    n: int | None = 1
    stop: str | list[str] | None = None
    stream: bool = False # not supported
    extra_body: dict | None = None 
    response_format: dict | None = None
    # supported by vLLM:
    # guided_decoding, include_stop_str_in_output, skip_special_tokens, spaces_between_special_tokens

class OAChatChoice(BaseModel):
    index: int
    message: OAChatMessage
    finish_reason: str | None = "stop"

class OAChatCompletionResponse(BaseModel):
    id: str
    object: str = "chat.completion"
    created: int
    model: str
    choices: list[OAChatChoice]

# -------- OpenAI /v1/completions Pydantic Models ---------- #
class OACompletionRequest(BaseModel):
    model: str
    prompt: str | list[str] 
    temperature: float | None = 0.7
    top_p: float | None = 1.0
    presence_penalty: float | None = 0.0
    frequency_penalty: float | None = 0.0
    max_tokens: int | None  = 1024
    n: int  = 1
    stop: str | list[str] | None = None
    stream: bool = False # not supported
    extra_body: dict | None = None

class OACompletionChoice(BaseModel):
    index: int
    text: str
    logprobs: dict | None = None 
    finish_reason: str | None = "length" 

class OACompletionResponse(BaseModel):
    id: str
    object: str = "completion"
    created: int
    model: str
    choices: list[OACompletionChoice]
# ---------------------------------------------------------------------- #

def send_and_recv(conn: MPConnection, payload: dict):
    """Helper to send a payload and receive a response over a pipe."""
    # Use the global pipe_lock
    with pipe_lock:
        conn.send(payload)
        return conn.recv()

async def async_send_and_recv(conn: MPConnection, payload: dict, timeout: float = 30.0):
    """Async helper to send a payload and receive a response with timeout."""
    loop = asyncio.get_running_loop()
    
    # Send the payload in a thread to avoid blocking
    async with asyncio.timeout(timeout):
        try:
            # Use the global pipe_lock in the executor
            await loop.run_in_executor(None, lambda: pipe_lock.acquire())
            try:
                await loop.run_in_executor(None, conn.send, payload)
                
                # Poll for response with timeout
                start_time = asyncio.get_event_loop().time()
                while asyncio.get_event_loop().time() - start_time < timeout:
                    if await loop.run_in_executor(None, conn.poll, 0.1):
                        result = await loop.run_in_executor(None, conn.recv)
                        return result
                    await asyncio.sleep(0.05)  # Small sleep to avoid busy waiting
                
                raise asyncio.TimeoutError(f"Worker did not respond within {timeout} seconds")
            finally:
                await loop.run_in_executor(None, lambda: pipe_lock.release())
        except asyncio.TimeoutError:
            logger.error(f"Timeout waiting for worker response after {timeout}s")
            raise
        except Exception as e:
            logger.error(f"Error in async_send_and_recv: {e}", exc_info=True)
            raise

class WeightSyncWorkerExtension:
    """
    A vLLM worker extension that enables weight synchronization between a client and multiple server workers.

    This worker uses a `StatelessProcessGroup` to establish communication and a `PyNcclCommunicator` to handle
    efficient GPU-based communication using NCCL. The primary purpose of this class is to receive updated model weights
    from a client process and distribute them to all worker processes participating in model inference.
    """

    # The following attributes are initialized when `init_communicator` method is called.
    pynccl_comm = None  # Communicator for weight updates
    client_rank = None  # Source rank for broadcasting updated weights

    def init_communicator(self, host: str, port: int, world_size: int) -> None:
        """
        Initializes the weight update communicator using a stateless process group.

        This method creates a `StatelessProcessGroup` that allows external training processes to
        communicate with vLLM workers without interfering with the global torch distributed group.

        Args:
            host (`str`):
                Hostname or IP address of the master node.
            port (`int`):
                Port number to be used for communication.
            world_size (`int`):
                Total number of participating processes in the update group.
        """
        if self.pynccl_comm is not None:
            raise RuntimeError("Weight update group already initialized. Call close_communicator first.")

        # Get the rank of the current worker in the global world group.
        rank = get_world_group().rank
        
        # Log device information for debugging
        logger.info(f"[WORKER] Initializing communicator: rank={rank}, device={self.device}, world_size={world_size}") # type: ignore

        # Create a stateless process group to manage communication between training processes and vLLM workers.
        pg = StatelessProcessGroup.create(host=host, port=port, rank=rank, world_size=world_size)

        # Initialize the NCCL-based communicator for weight synchronization.
        self.pynccl_comm = PyNcclCommunicator(pg, device=self.device) # type: ignore

        # The client process that sends updated weights has the highest rank (world_size - 1).
        self.client_rank = world_size - 1

    def update_named_param(self, name: str, dtype: str, shape: Sequence[int]) -> None:
        """
        Receives updated weights from the client process and updates the named parameter in the model.

        Args:
            name (`str`):
                Name of the weight tensor being updated.
            dtype (`torch.dtype`):
                Data type of the weight tensor (e.g., `torch.float32`).
            shape (`Sequence[int]`):
                Shape of the weight tensor.
        """
        import logging
        logger = logging.getLogger(__name__)
        logger.debug(f"[WORKER] Received weight update request for {name}, dtype={dtype}, shape={shape}")
        
        if self.pynccl_comm is None:
            raise RuntimeError("Communicator not initialized. Call `init_communicator` first.")
        
        dtype = getattr(torch, dtype.split(".")[-1])

        # Allocate memory for the incoming weight tensor on the correct device.
        weight = torch.empty(shape, dtype=dtype, device=self.device) # type: ignore

        logger.debug(f"[WORKER] Starting NCCL broadcast for {name}")
        # Use NCCL to broadcast the updated weights from the client (src) to all workers.
        self.pynccl_comm.broadcast(weight, src=self.client_rank) # type: ignore 
        logger.debug(f"[WORKER] NCCL broadcast complete, waiting at barrier for {name}")
        self.pynccl_comm.group.barrier()
        logger.debug(f"[WORKER] Barrier passed, loading weights for {name}")

        # Load the received weights into the model.
        self.model_runner.model.load_weights(weights=[(name, weight)]) # type: ignore
        logger.debug(f"[WORKER] Weight update complete for {name}")

    def close_communicator(self) -> None:
        """
        Closes the communicator when weight synchronization is no longer needed.

        This method deletes the NCCL communicator to release associated resources.
        """

        if self.pynccl_comm is not None:
            del self.pynccl_comm
            self.pynccl_comm = None  # Ensure attribute is reset to None
            self.client_rank = None  # Ensure attribute is reset to None


@dataclass
class ScriptArguments:
    r"""
    Arguments for the script.

    Args:
        model (`str`):
            Model name or path to load the model from.
        revision (`str` or `None`, *optional*, defaults to `None`):
            Revision to use for the model. If not specified, the default branch will be used.
        tensor_parallel_size (`int`, *optional*, defaults to `1`):
            Number of tensor parallel workers to use.
        data_parallel_size (`int`, *optional*, defaults to `1`):
            Number of data parallel workers to use.
        host (`str`, *optional*, defaults to `"0.0.0.0"`):
            Host address to run the server on.
        port (`int`, *optional*, defaults to `8000`):
            Port to run the server on.
        gpu_memory_utilization (`float`, *optional*, defaults to `0.95`):
            Ratio (between 0 and 1) of GPU memory to reserve for the model weights, activations, and KV cache on the
            device dedicated to generation powered by vLLM. Higher values will increase the KV cache size and thus
            improve the model's throughput. However, if the value is too high, it may cause out-of-memory (OOM) errors
            during initialization.
        dtype (`str`, *optional*, defaults to `"auto"`):
            Data type to use for vLLM generation. If set to `"auto"`, the data type will be automatically determined
            based on the model configuration. Find the supported values in the vLLM documentation.
        max_model_len (`int` or `None`, *optional*, defaults to `None`):
            If set, the `max_model_len` to use for vLLM. This can be useful when running with reduced
            `vllm_gpu_memory_utilization`, leading to a reduced KV cache size. If not set, vLLM will use the model
            context size, which might be much larger than the KV cache, leading to inefficiencies.
        enable_prefix_caching (`bool` or `None`, *optional*, defaults to `None`):
            Whether to enable prefix caching in vLLM. If set to `True`, ensure that the model and the hardware support
            this feature.
        enforce_eager (`bool` or `None`, *optional*, defaults to `None`):
            Whether to enforce eager execution. If set to `True`, we will disable CUDA graph and always execute the
            model in eager mode. If `False` (default behavior), we will use CUDA graph and eager execution in hybrid.
        kv_cache_dtype (`str`, *optional*, defaults to `"auto"`):
            Data type to use for KV cache. If set to `"auto"`, the dtype will default to the model data type.
        log_level (`str`, *optional*, defaults to `"info"`):
            Log level for uvicorn. Possible choices: `"critical"`, `"error"`, `"warning"`, `"info"`, `"debug"`,
            `"trace"`.
        max_batch_size (int):
            Maximum number of requests to process in one LLM call from the active pool.
        batch_request_timeout_seconds (int):
            Timeout in seconds for a single request waiting for its turn and completion.
        token_chunk_size (int):
            Number of tokens to generate per iteration per request in token-chunk dynamic batching.
        """

    model: str = field(metadata={"help": "Model name or path to load the model from."})
    revision: Optional[str] = field(
        default=None,
        metadata={"help": "Revision to use for the model. If not specified, the default branch will be used."},
    )
    tensor_parallel_size: int = field(
        default=1,
        metadata={"help": "Number of tensor parallel workers to use."},
    )
    data_parallel_size: int = field(
        default=1,
        metadata={"help": "Number of data parallel workers to use."},
    )
    host: str = field(
        default="0.0.0.0",
        metadata={"help": "Host address to run the server on."},
    )
    port: int = field(
        default=8000,
        metadata={"help": "Port to run the server on."},
    )
    gpu_memory_utilization: float = field(
        default=0.95,
        metadata={
            "help": "Ratio (between 0 and 1) of GPU memory to reserve for the model weights, activations, and KV "
            "cache on the device dedicated to generation powered by vLLM. Higher values will increase the KV cache "
            "size and thus improve the model's throughput. However, if the value is too high, it may cause "
            "out-of-memory (OOM) errors during initialization."
        },
    )
    dtype: str = field(
        default="auto",
        metadata={
            "help": "Data type to use for vLLM generation. If set to 'auto', the data type will be automatically "
            "determined based on the model configuration. Find the supported values in the vLLM documentation."
        },
    )
    max_model_len: Optional[int] = field(
        default=8192,
        metadata={
            "help": "If set, the `max_model_len` to use for vLLM. This can be useful when running with reduced "
            "`vllm_gpu_memory_utilization`, leading to a reduced KV cache size. If not set, vLLM will use the model "
            "context size, which might be much larger than the KV cache, leading to inefficiencies."
        },
    )
    enable_prefix_caching: Optional[bool] = field(
        default=True,
        metadata={
            "help": "Whether to enable prefix caching in vLLM. If set to `True`, ensure that the model and the "
            "hardware support this feature."
        },
    )
    enforce_eager: Optional[bool] = field(
        default=None,
        metadata={
            "help": "Whether to enforce eager execution. If set to `True`, we will disable CUDA graph and always "
            "execute the model in eager mode. If `False` (default behavior), we will use CUDA graph and eager "
            "execution in hybrid."
        },
    )
    kv_cache_dtype: str = field(
        default="auto",
        metadata={
            "help": "Data type to use for KV cache. If set to 'auto', the dtype will default to the model data type."
        },
    )
    log_level: str = field(
        default="debug",
        metadata={
            "help": "Log level for uvicorn. Possible choices: 'critical', 'error', 'warning', 'info', 'debug', "
            "'trace'."
        },
    )
    max_batch_size: int = field(
        default=32,
        metadata={"help": "Maximum number of requests to process in one LLM call from the active pool."},
    )
    batch_request_timeout_seconds: int = field(
        default=300,
        metadata={"help": "Timeout in seconds for a single request waiting for its turn and completion."},
    )
    token_chunk_size: int = field(
        default=64,
        metadata={"help": "Number of tokens to generate per iteration in token-chunk dynamic batching."},
    )

# Global/module-level variables for token-chunk dynamic batching
_SAMPLING_PARAM_NAMES: Optional[frozenset[str]] = None

@dataclass(frozen=True)
class PoolSignature:
    model_name: str
    request_type: Literal["chat", "completion"]
    # Excludes max_tokens and stream
    sampling_params_tuple: tuple[tuple[str, AnyType], ...]
    extra_body_params_tuple: tuple[tuple[str, AnyType], ...]

@dataclass 
class PooledRequestState:
    original_request: AnyType # OAChatCompletionRequest or OACompletionRequest
    completion_event: asyncio.Event
    result_container: list 
    request_id: str 
    request_type: Literal["chat", "completion"]
    pool_signature: PoolSignature # Store the signature for quick checks
    effective_max_tokens: int
    accumulated_content: str = ""
    generated_token_count: int = 0
    original_chat_messages: Optional[list[OAChatMessage]] = None
    original_prompt: Optional[str | list[str]] = None 
    error: Optional[Exception] = None 
    finish_reason: Optional[str] = None
    completed_and_signaled: bool = False
    timed_out: bool = False
    
    @property
    def is_complete(self) -> bool:
        """Single source of truth for whether this request is complete and should not be processed further."""
        # Already finalized
        if self.completed_and_signaled:
            return True
            
        # Error state
        if self.error is not None:
            return True
            
        # Reached token limit
        if self.generated_token_count >= self.effective_max_tokens:
            return True
            
        # Not enough room for meaningful generation (less than 1 token)
        tokens_remaining = self.effective_max_tokens - self.generated_token_count
        if tokens_remaining < 1:
            return True
            
        # vLLM indicated completion - but ignore "length" as that's just the chunk limit
        if self.finish_reason is not None and self.finish_reason != "length":
            return True
            
        return False

pending_requests_by_signature: defaultdict[PoolSignature, list[PooledRequestState]] = defaultdict(list)
active_pool_signature: Optional[PoolSignature] = None
active_pool_requests: list[PooledRequestState] = []


def _get_sampling_param_names() -> frozenset[str]:
    global _SAMPLING_PARAM_NAMES
    if _SAMPLING_PARAM_NAMES is None:
        _SAMPLING_PARAM_NAMES = frozenset(inspect.signature(SamplingParams).parameters.keys()| frozenset({"response_format"}))
    return _SAMPLING_PARAM_NAMES

def create_pool_signature(
    model_name: str,
    request_type: Literal["chat", "completion"],
    raw_request_params: dict[str, AnyType], # Contains all original request fields like temp, top_p, etc.
    extra_body: Optional[dict[str, AnyType]]
) -> PoolSignature:
    valid_sampling_keys = _get_sampling_param_names()
    
    sig_sampling_items = []
    key_openai_to_vllm_map = {
        "temperature": "temperature", "top_p": "top_p", "n": "n", 
        "presence_penalty": "presence_penalty", "frequency_penalty": "frequency_penalty",
        "stop": "stop", "seed": "seed", "ignore_eos": "ignore_eos", "min_tokens": "min_tokens",
        "response_format": "response_format"
    }
    
    # Use defaults from Pydantic models if not provided in request
    param_defaults_for_sig = {
        "temperature": OAChatCompletionRequest.model_fields["temperature"].default,
        "top_p": OAChatCompletionRequest.model_fields["top_p"].default,
        "presence_penalty": OAChatCompletionRequest.model_fields["presence_penalty"].default,
        "frequency_penalty": OAChatCompletionRequest.model_fields["frequency_penalty"].default,
        "n": OAChatCompletionRequest.model_fields["n"].default,
        "stop": OAChatCompletionRequest.model_fields["stop"].default,
        "response_format": OAChatCompletionRequest.model_fields["response_format"].default
        # stop: None, seed: None, ignore_eos: False, min_tokens: 0
    }

    for oa_key, vllm_key in key_openai_to_vllm_map.items():
        if vllm_key in valid_sampling_keys:
            value = raw_request_params.get(oa_key, param_defaults_for_sig.get(oa_key)) # Use default if not in request
            # For 'stop', ensure it's a tuple if it's a list for hashability
            if vllm_key == "stop" and isinstance(value, list):
                value = tuple(value)
            if vllm_key == "response_format" and isinstance(value, dict):
                value = json.dumps(value, sort_keys=True)
            if value is not None: # Only add if value is meaningfully set or defaulted for signature
                 sig_sampling_items.append((vllm_key, value))
    
    # Sort for stable signature
    sig_sampling_items.sort(key=lambda item: item[0])

    filtered_extra_body_items = []
    if extra_body:
        for k, v in sorted(extra_body.items()):
            # Only include extra_body items that are NOT already part of vLLM SamplingParams
            # to avoid them influencing signature if they are just alternative ways to pass standard params.
            # This primarily targets things like 'guided_decoding_regex'.
            if k not in valid_sampling_keys: 
                 filtered_extra_body_items.append((k,v))
                 
    return PoolSignature(
        model_name=model_name,
        request_type=request_type,
        sampling_params_tuple=tuple(sig_sampling_items),
        extra_body_params_tuple=tuple(filtered_extra_body_items)
    )

def llm_worker(
    script_args: ScriptArguments, data_parallel_rank: int, master_port: int, connection: MPConnection
) -> None:
    # Set required environment variables for DP to work with vLLM
    os.environ["VLLM_DP_RANK"] = str(data_parallel_rank)
    os.environ["VLLM_DP_RANK_LOCAL"] = str(data_parallel_rank)
    os.environ["VLLM_DP_SIZE"] = str(script_args.data_parallel_size)
    os.environ["VLLM_DP_MASTER_PORT"] = str(master_port)

    llm = LLM(
        model=script_args.model,
        revision=script_args.revision,
        tensor_parallel_size=script_args.tensor_parallel_size,
        gpu_memory_utilization=script_args.gpu_memory_utilization,
        enforce_eager=script_args.enforce_eager,
        dtype=script_args.dtype,
        enable_prefix_caching=script_args.enable_prefix_caching,
        max_model_len=script_args.max_model_len,
        worker_extension_cls="arbor.server.services.inference.vllm_serve.WeightSyncWorkerExtension",
    )

    # Send ready signal to parent process
    connection.send({"status": "ready"})

    while True:
        # Wait for commands from the parent process
        try:
            command = connection.recv()
        except KeyboardInterrupt:
            llm.collective_rpc(method="close_communicator")
            break

        # Handle commands
        if command["type"] in ["call", "fire_and_forget"]:
            method_name = command["method"]
            args, kwargs = command.get("args", ()), command.get("kwargs", {})
            
            # Add debugging
            logger.debug(f"[WORKER {data_parallel_rank}] Received command: {method_name}")
            
            try:
                method = getattr(llm, method_name)
                logger.debug(f"[WORKER {data_parallel_rank}] Calling {method_name} with kwargs keys: {list(kwargs.keys()) if kwargs else 'none'}")
                
                # Call the method
                result = method(*args, **kwargs)
                
                logger.debug(f"[WORKER {data_parallel_rank}] {method_name} completed, result type: {type(result)}")
                
                if command["type"] == "call":
                    # Send result back
                    logger.debug(f"[WORKER {data_parallel_rank}] Sending result back")
                    connection.send(result)
                    logger.debug(f"[WORKER {data_parallel_rank}] Result sent")
            except Exception as e:
                logger.error(f"[WORKER {data_parallel_rank}] Error in {method_name}: {e}", exc_info=True)
                if command["type"] == "call":
                    # Send error back as a special result
                    connection.send({"error": str(e), "traceback": traceback.format_exc()})
        elif command["type"] == "shutdown":
            logger.info(f"[WORKER {data_parallel_rank}] Received shutdown command")
            break


def chunk_list(lst: list, n: int) -> list[list]:
    """
    Split list `lst` into `n` evenly distributed sublists.

    Example:
        >>> chunk_list([1, 2, 3, 4, 5, 6], 2)
        [[1, 2, 3], [4, 5, 6]]
        >>> chunk_list([1, 2, 3, 4, 5, 6], 4)
        [[1, 2], [3, 4], [5], [6]]
        >>> chunk_list([1, 2, 3, 4, 5, 6], 8)
        [[1], [2], [3], [4], [5], [6], [], []]
    """
    k, r = divmod(len(lst), n)
    return [lst[i * k + min(i, r) : (i + 1) * k + min(i + 1, r)] for i in range(n)]

async def batch_processing_loop(
    script_args: ScriptArguments, 
    connections: list[AnyType], 
    queue: asyncio.Queue, # This queue now receives PooledRequestState
    logger_instance: logging.Logger
):
    global pending_requests_by_signature, active_pool_signature, active_pool_requests
    global active_generation_count, generation_count_lock, weight_update_in_progress

    if not connections:
        logger_instance.error("Batch Processor: No LLM workers available. Shutting down loop.")
        # We cannot process anything if connections are not there from the start.
        # New requests added to queue will eventually timeout or error when picked by lifespan shutdown.
        return

    while True:
        try:
            # Wait for weight updates to complete before processing any inference
            await weight_update_in_progress.wait()
            
            # 1. Ingest new requests (non-blocking or short timeout)
            # This part tries to fill pending_requests_by_signature from the main request_queue
            try:
                while True: # Loop to drain current items in asyncio.Queue
                    pooled_req_state: PooledRequestState = queue.get_nowait()
                    pending_requests_by_signature[pooled_req_state.pool_signature].append(pooled_req_state)
                    logger_instance.debug(f"[LIFECYCLE] Request {pooled_req_state.request_id} enqueued to pending pool. "
                                        f"max_tokens={pooled_req_state.effective_max_tokens}, "
                                        f"signature={pooled_req_state.pool_signature}")
                    queue.task_done() # Signal that this item from main queue is taken
            except asyncio.QueueEmpty:
                pass # No new requests in the main queue right now

            # 2. Activate a new pool if current is empty and pending requests exist
            if not active_pool_requests and pending_requests_by_signature:
                # Simple strategy: pick the first signature that has pending requests
                # More sophisticated strategies (e.g. largest batch) could be implemented here
                # items() gives a view, convert to list to pop
                available_signatures = list(pending_requests_by_signature.keys())
                if available_signatures:
                    active_pool_signature = available_signatures[0] # Pick one
                    active_pool_requests = pending_requests_by_signature.pop(active_pool_signature)
                    logger_instance.info(f"[LIFECYCLE] Activated new pool with signature: {active_pool_signature}. Size: {len(active_pool_requests)}")
                    for req in active_pool_requests:
                        logger_instance.debug(f"[LIFECYCLE] Request {req.request_id} moved to active pool")
            
            # 3. Merge new matching requests into the active pool
            if active_pool_signature and active_pool_signature in pending_requests_by_signature:
                newly_matching_requests = pending_requests_by_signature.pop(active_pool_signature)
                active_pool_requests.extend(newly_matching_requests)
                logger_instance.info(f"Merged {len(newly_matching_requests)} requests into active pool. New size: {len(active_pool_requests)}")

            # 4. Process active pool chunk
            if active_pool_requests:
                # Take a sub-batch from the active pool
                # If active_pool_requests is not empty, active_pool_signature must be set.
                assert active_pool_signature is not None, "active_pool_signature cannot be None if active_pool_requests is populated"
                
                # Filter out already-completed requests before selecting sub-batch
                available_requests = [req for req in active_pool_requests if not req.is_complete]
                
                # Log the state of requests in the pool
                logger_instance.debug(f"Active pool has {len(active_pool_requests)} total requests, {len(available_requests)} available for processing")
                for req in active_pool_requests:
                    logger_instance.debug(f"  Request {req.request_id}: tokens={req.generated_token_count}/{req.effective_max_tokens}, "
                                        f"is_complete={req.is_complete}, finish_reason={req.finish_reason}")
                
                if not available_requests:
                    # All requests in active pool are already completed, clear the pool
                    logger_instance.info(f"All requests in active pool {active_pool_signature} are already completed. Clearing pool.")
                    active_pool_requests.clear()
                    active_pool_signature = None
                    continue
                
                sub_batch_to_process: list[PooledRequestState] = []
                sub_batch_size = min(len(available_requests), script_args.max_batch_size)
                sub_batch_to_process = available_requests[:sub_batch_size]
                
                logger_instance.debug(f"[BATCH_PROCESSOR] Processing sub-batch of {len(sub_batch_to_process)} for sig: {active_pool_signature}")

                # Track active generation
                async with generation_count_lock:
                    active_generation_count += 1
                    logger_instance.debug(f"[BATCH_PROCESSOR] Active generation count increased to {active_generation_count}")

                try:
                    # Prepare inputs for LLM
                    # All requests in sub_batch_to_process share active_pool_signature
                    # So, sampling params (except max_tokens) are the same.
                    
                    # Construct SamplingParams from the active_pool_signature
                    # The signature stores param tuples. Convert back to dict for SamplingParams.
                    sig_sampling_dict = dict(active_pool_signature.sampling_params_tuple)
                    sig_extra_body_dict = dict(active_pool_signature.extra_body_params_tuple)

                    # Override 'n' to 1 for chunked generation as per design.
                    # Log if original 'n' was different.
                    original_n = sig_sampling_dict.get('n', 1)
                    if original_n != 1:
                        logger_instance.warning(f"Pool {active_pool_signature}: Original 'n={original_n}' overridden to n=1 for chunked generation.")
                    
                    # Calculate the minimum tokens remaining across all requests in the batch
                    min_tokens_remaining = min(
                        req.effective_max_tokens - req.generated_token_count 
                        for req in sub_batch_to_process
                    )
                    
                    # Log token calculations
                    logger_instance.debug(f"[CHUNK_CALC] Calculating chunk size for {len(sub_batch_to_process)} requests:")
                    for req in sub_batch_to_process:
                        tokens_left = req.effective_max_tokens - req.generated_token_count
                        logger_instance.debug(f"[CHUNK_CALC]   Request {req.request_id}: {req.generated_token_count}/{req.effective_max_tokens} tokens, {tokens_left} remaining")
                    
                    # Limit chunk size to available room
                    chunk_size = min(script_args.token_chunk_size, min_tokens_remaining)
                    logger_instance.debug(f"[CHUNK_CALC] Final chunk size: {chunk_size} (configured: {script_args.token_chunk_size}, min_remaining: {min_tokens_remaining})")
                    
                    # CRITICAL: Ensure chunk_size is at least 1 to avoid vLLM issues
                    if chunk_size <= 0:
                        logger_instance.error(f"Invalid chunk size {chunk_size} calculated. Min remaining: {min_tokens_remaining}")
                        # Mark all requests as complete if we can't generate any more tokens
                        for req_state in sub_batch_to_process:
                            if not req_state.is_complete:
                                req_state.finish_reason = "length"
                                logger_instance.info(f"Request {req_state.request_id} marked complete due to no room for generation")
                        continue  # Skip this iteration
                    
                    logger_instance.debug(f"Chunk size for batch: {chunk_size} (min remaining: {min_tokens_remaining}, configured: {script_args.token_chunk_size})")
                    
                    # Create a new dict for **kwargs, excluding 'n' as it's set explicitly
                    kwargs_for_sampling_params = {k: v for k, v in sig_sampling_dict.items() if k != 'n'}

                    guided_decoding = None
                    if "guided_decoding_regex" in sig_extra_body_dict:
                        guided_decoding = GuidedDecodingParams(backend="outlines", regex=sig_extra_body_dict["guided_decoding_regex"])
                    elif "response_format" in kwargs_for_sampling_params:
                        response_format_json = json.loads(kwargs_for_sampling_params["response_format"])
                        response_format_type = response_format_json["type"]
                        logger_instance.info(f"Response format param: {response_format_type}")
                        if response_format_type == "json_schema":
                            json_schema = response_format_json["json_schema"]
                            guided_decoding = GuidedDecodingParams(json=json_schema)
                            logger_instance.info(f"Going with json_schema {json_schema}")
                        elif response_format_type == "json_object":
                            logger_instance.info(f"Going with json_object")
                            guided_decoding = GuidedDecodingParams(json_object=True)
                        else:
                            logger_instance.info(f"Response format param provided that isn't supported: {response_format_type}")
                        # remove the response_format key because we can't pass it to sampling params
                        del kwargs_for_sampling_params['response_format']
                    else:
                        # guided_decoding should be none if we don't want to use any guided decoding
                        pass
                    
                    vllm_sampling_params = SamplingParams(
                        **kwargs_for_sampling_params,
                        n=1, # Generate one sequence continuation per request in the chunk
                        max_tokens=chunk_size, # Use calculated chunk size
                        # Ensure guided_decoding is correctly set up if present in extra_body
                        guided_decoding=guided_decoding,
                        # Remove any params from extra_body that might also be in SamplingParams if they were not filtered by create_pool_signature
                        **{k: v for k, v in sig_extra_body_dict.items() if k in _get_sampling_param_names() and k != "guided_decoding_regex"}
                    )

                    # --- Bucket chat requests by first chunk vs continuing ---
                    first_chunk_inputs = []
                    first_chunk_states = []
                    continue_chunk_states = []
                    prompts_for_vllm = []
                    is_chat_pool = active_pool_signature.request_type == "chat"

                    for req_state in sub_batch_to_process:
                        if is_chat_pool:
                            current_messages = []
                            if req_state.original_chat_messages:
                                current_messages.extend([m.model_dump() for m in req_state.original_chat_messages])
                            
                            # For continuing generation, we need to ensure there's an assistant message to continue
                            if req_state.generated_token_count == 0:
                                # First chunk - ensure we have a valid message sequence ending with user
                                if not current_messages:
                                    logger_instance.error(f"Request {req_state.request_id} has no messages")
                                    req_state.error = ValueError("No messages provided")
                                    continue
                                if current_messages[-1]["role"] != "user":
                                    logger_instance.error(f"Request {req_state.request_id} last message is not from user for first chunk")
                                    req_state.error = ValueError("Last message must be from user for first chunk")
                                    continue
                                first_chunk_inputs.append(current_messages)
                                first_chunk_states.append(req_state)
                            else:
                                # Continuing chunk - add accumulated content as assistant message
                                if req_state.accumulated_content:
                                    current_messages.append({"role": "assistant", "content": req_state.accumulated_content})
                                else:
                                    # This should not happen - we should have content if we're continuing
                                    logger_instance.error(f"Request {req_state.request_id} has no accumulated content for continuation")
                                    req_state.error = ValueError("No content to continue")
                                    continue
                                continue_chunk_states.append(req_state)
                        else:
                            if isinstance(req_state.original_prompt, str):
                                current_prompt = req_state.original_prompt
                            elif isinstance(req_state.original_prompt, list):
                                current_prompt = req_state.original_prompt[0] if req_state.original_prompt else ""
                            else:
                                current_prompt = str(req_state.original_prompt or "")
                            prompts_for_vllm.append(current_prompt + req_state.accumulated_content)

                    # Only process first-chunk chat requests in this tick, then continuing if no first-chunk left
                    llm_results = []
                    processed_states = []
                    if is_chat_pool:
                        loop = asyncio.get_running_loop()
                        if first_chunk_inputs:
                            # Filter out any already-completed requests from first_chunk_states
                            active_first_states = []
                            active_first_inputs = []
                            for i, req_state in enumerate(first_chunk_states):
                                if req_state.is_complete:
                                    logger_instance.debug(f"Skipping already-completed request {req_state.request_id} in first chunk processing")
                                    continue
                                active_first_states.append(req_state)
                                active_first_inputs.append(first_chunk_inputs[i])
                            
                            if not active_first_states:
                                logger_instance.debug("All first chunk requests are already completed, skipping LLM call")
                                processed_states = []
                                llm_results = []
                            else:
                                flags = dict(add_generation_prompt=True, continue_final_message=False)
                                payload = {
                                    "type": "call",
                                    "method": "chat",
                                    "kwargs": {
                                        "messages": active_first_inputs,
                                        "sampling_params": vllm_sampling_params,
                                        **flags,
                                    },
                                }
                                logger_instance.debug(f"Sending first-chunk chat request to LLM with {len(active_first_inputs)} messages")
                                
                                worker_idx = -1  # Initialize to avoid unbound variable
                                try:
                                    worker_idx, worker_conn = await get_next_worker_connection(connections)
                                    logger_instance.debug(f"Using worker {worker_idx} for first-chunk chat request")
                                    llm_results = await async_send_and_recv(worker_conn, payload, timeout=60.0)
                                    logger_instance.debug(f"Received {len(llm_results)} results from LLM for first-chunk chat")
                                except asyncio.TimeoutError:
                                    logger_instance.error(f"Worker {worker_idx} timeout for first-chunk chat after 60s")
                                    for req_state in active_first_states:
                                        req_state.error = TimeoutError("Worker timeout during generation")
                                    llm_results = []
                                except Exception as e:
                                    logger_instance.error(f"Error calling LLM for first-chunk chat: {e}", exc_info=True)
                                    for req_state in active_first_states:
                                        req_state.error = e
                                    llm_results = []
                                processed_states = active_first_states
                        elif continue_chunk_states:
                            # No first-chunk requests, process continuing requests
                            continue_chunk_inputs = []
                            # Filter out any already-completed requests
                            active_continue_states = []
                            for req_state in continue_chunk_states:
                                if req_state.is_complete:
                                    logger_instance.debug(f"Skipping already-completed request {req_state.request_id} in continue chunk processing")
                                    continue
                                active_continue_states.append(req_state)
                                current_messages = []
                                if req_state.original_chat_messages:
                                    current_messages.extend([m.model_dump() for m in req_state.original_chat_messages])
                                
                                # Must have accumulated content to continue
                                if not req_state.accumulated_content:
                                    logger_instance.error(f"Request {req_state.request_id} has no accumulated content for continuation")
                                    req_state.error = ValueError("No content to continue generation")
                                    active_continue_states.remove(req_state)  # Remove from active list
                                    continue
                                
                                # Add the accumulated content as the assistant message to continue
                                current_messages.append({"role": "assistant", "content": req_state.accumulated_content})
                                continue_chunk_inputs.append(current_messages)
                            
                            if not active_continue_states:
                                logger_instance.debug("All continue chunk requests are already completed, skipping LLM call")
                                processed_states = []
                                llm_results = []
                            else:
                                flags = dict(add_generation_prompt=False, continue_final_message=True)
                                payload = {
                                    "type": "call",
                                    "method": "chat",
                                    "kwargs": {
                                        "messages": continue_chunk_inputs,
                                        "sampling_params": vllm_sampling_params,
                                        **flags,
                                    },
                                }
                                logger_instance.debug(f"Sending continue-chunk chat request to LLM with {len(continue_chunk_inputs)} messages")
                                
                                worker_idx = -1  # Initialize to avoid unbound variable
                                try:
                                    worker_idx, worker_conn = await get_next_worker_connection(connections)
                                    logger_instance.debug(f"Using worker {worker_idx} for continue-chunk chat request")
                                    llm_results = await async_send_and_recv(worker_conn, payload, timeout=60.0)
                                    logger_instance.debug(f"Received {len(llm_results)} results from LLM for continue-chunk chat")
                                except asyncio.TimeoutError:
                                    logger_instance.error(f"Worker {worker_idx} timeout for continue-chunk chat after 60s")
                                    for req_state in active_continue_states:
                                        req_state.error = TimeoutError("Worker timeout during generation")
                                    llm_results = []
                                except Exception as e:
                                    logger_instance.error(f"Error calling LLM for continue-chunk chat: {e}", exc_info=True)
                                    for req_state in active_continue_states:
                                        req_state.error = e
                                    llm_results = []
                                processed_states = active_continue_states
                        else:
                            # No requests to process in this iteration
                            logger_instance.debug("No chat requests to process in this iteration")
                            processed_states = []
                            llm_results = []
                    else:
                        # completion – unchanged
                        loop = asyncio.get_running_loop()
                        payload = {
                            "type": "call",
                            "method": "generate",
                            "kwargs": {"prompts": prompts_for_vllm, "sampling_params": vllm_sampling_params},
                        }
                        logger_instance.debug(f"Sending completion request to LLM with {len(prompts_for_vllm)} prompts")
                        worker_idx = -1  # Initialize to avoid unbound variable
                        try:
                            worker_idx, worker_conn = await get_next_worker_connection(connections)
                            logger_instance.debug(f"Using worker {worker_idx} for completion request")
                            llm_results = await async_send_and_recv(worker_conn, payload, timeout=60.0)
                            logger_instance.debug(f"Received {len(llm_results)} results from LLM for completion")
                        except asyncio.TimeoutError:
                            logger_instance.error(f"Worker {worker_idx} timeout for completion after 60s")
                            for req_state in sub_batch_to_process:
                                req_state.error = TimeoutError("Worker timeout during generation")
                            llm_results = []
                        except Exception as e:
                            logger_instance.error(f"Error calling LLM for completion: {e}", exc_info=True)
                            for req_state in sub_batch_to_process:
                                req_state.error = e
                            llm_results = []
                        processed_states = sub_batch_to_process

                    # Now, update state for each request in the processed_states
                    temp_failed_requests_in_sub_batch: list[PooledRequestState] = []

                    if is_chat_pool:
                        if processed_states and (len(llm_results) != len(processed_states)):
                            logger_instance.error(f"LLM result count mismatch. Expected {len(processed_states)}, got {len(llm_results)} for sig {active_pool_signature}. Marking affected requests in sub-batch as error.")
                            for req_state in processed_states:
                                if not req_state.completed_and_signaled:
                                    req_state.error = RuntimeError("LLM result mismatch in batch processing.")
                                    req_state.finish_reason = "error"
                                    temp_failed_requests_in_sub_batch.append(req_state)
                        else:
                            real_idx = 0
                            for req_state in processed_states:
                                if req_state.completed_and_signaled:
                                    continue
                                request_output = llm_results[real_idx]
                                real_idx += 1
                                if not request_output.outputs or len(request_output.outputs) == 0:
                                    logger_instance.warning(f"Request {req_state.request_id} (idx {real_idx-1}) received no output from vLLM in chunk.")
                                    # This might happen if vLLM can't generate any tokens (e.g., due to constraints)
                                    # Mark as complete rather than error
                                    req_state.finish_reason = "stop"  # vLLM couldn't generate
                                    logger_instance.info(f"Request {req_state.request_id} marked complete due to empty vLLM output")
                                    continue
                                completion_output = request_output.outputs[0]
                                new_text_chunk = completion_output.text
                                req_state.accumulated_content += new_text_chunk
                                new_token_count = len(completion_output.token_ids)
                                req_state.generated_token_count += new_token_count
                                
                                # Store vLLM's finish reason but we'll interpret it carefully
                                vllm_finish_reason = completion_output.finish_reason
                                logger_instance.debug(f"[VLLM_RESPONSE] Request {req_state.request_id}: vLLM returned {new_token_count} tokens, finish_reason={vllm_finish_reason}")
                                
                                # Only update our finish_reason if it's meaningful
                                if vllm_finish_reason == "length":
                                    # vLLM hit the chunk limit - only set our finish_reason if we're at our actual limit
                                    if req_state.generated_token_count >= req_state.effective_max_tokens:
                                        req_state.finish_reason = "length"
                                        logger_instance.debug(f"[FINISH_REASON] Request {req_state.request_id}: Setting finish_reason='length' - hit actual limit")
                                    else:
                                        # Don't set finish_reason - we can continue generating
                                        logger_instance.debug(f"[FINISH_REASON] Request {req_state.request_id}: Ignoring vLLM's finish_reason='length' - only at chunk limit")
                                elif vllm_finish_reason is not None:
                                    # Other finish reasons (stop, eos_token, etc.) are real completions
                                    req_state.finish_reason = vllm_finish_reason
                                    logger_instance.debug(f"[FINISH_REASON] Request {req_state.request_id}: Setting finish_reason='{vllm_finish_reason}' from vLLM")
                                
                                # Log detailed state for debugging
                                logger_instance.debug(f"Request {req_state.request_id} chunk result: "
                                                    f"new_tokens={new_token_count}, total_tokens={req_state.generated_token_count}, "
                                                    f"finish_reason={req_state.finish_reason}, chunk_text_len={len(new_text_chunk)}")
                                
                                # Check if generation has stopped
                                if new_token_count < chunk_size:
                                    # Incomplete chunk indicates generation should stop
                                    logger_instance.info(f"Request {req_state.request_id} generated incomplete chunk. "
                                                        f"Generated {new_token_count}/{chunk_size} tokens in chunk. "
                                                        f"Marking as complete to prevent doom loop.")
                                    # Set finish reason if not already set by vLLM
                                    if req_state.finish_reason is None:
                                        req_state.finish_reason = "stop"  # Generation naturally stopped
                                        logger_instance.debug(f"[FINISH_REASON] Request {req_state.request_id}: Setting finish_reason='stop' due to incomplete chunk")
                                
                                # Log current state
                                logger_instance.debug(f"Request {req_state.request_id} chunk processed. Tokens in chunk: {new_token_count}, total: {req_state.generated_token_count}, is_complete: {req_state.is_complete}")
                    else:
                        # completion – unchanged
                        if len(llm_results) != len(processed_states):
                            logger_instance.error(f"LLM result count mismatch. Expected {len(processed_states)}, got {len(llm_results)} for sig {active_pool_signature}. Marking affected requests in sub-batch as error.")
                            for req_state in processed_states:
                                if not req_state.completed_and_signaled:
                                    req_state.error = RuntimeError("LLM result mismatch in batch processing.")
                                    req_state.finish_reason = "error"
                                    temp_failed_requests_in_sub_batch.append(req_state)
                        else:
                            real_idx = 0
                            for req_state in processed_states:
                                if req_state.completed_and_signaled:
                                    continue
                                request_output = llm_results[real_idx]
                                real_idx += 1
                                if not request_output.outputs or len(request_output.outputs) == 0:
                                    logger_instance.warning(f"Request {req_state.request_id} (idx {real_idx-1}) received no output from vLLM in chunk.")
                                    # This might happen if vLLM can't generate any tokens (e.g., due to constraints)
                                    # Mark as complete rather than error
                                    req_state.finish_reason = "stop"  # vLLM couldn't generate
                                    logger_instance.info(f"Request {req_state.request_id} marked complete due to empty vLLM output")
                                    continue
                                completion_output = request_output.outputs[0]
                                new_text_chunk = completion_output.text
                                req_state.accumulated_content += new_text_chunk
                                new_token_count = len(completion_output.token_ids)
                                req_state.generated_token_count += new_token_count
                                
                                # Store vLLM's finish reason but we'll interpret it carefully
                                vllm_finish_reason = completion_output.finish_reason
                                logger_instance.debug(f"[VLLM_RESPONSE] Request {req_state.request_id}: vLLM returned {new_token_count} tokens, finish_reason={vllm_finish_reason}")
                                
                                # Only update our finish_reason if it's meaningful
                                if vllm_finish_reason == "length":
                                    # vLLM hit the chunk limit - only set our finish_reason if we're at our actual limit
                                    if req_state.generated_token_count >= req_state.effective_max_tokens:
                                        req_state.finish_reason = "length"
                                        logger_instance.debug(f"[FINISH_REASON] Request {req_state.request_id}: Setting finish_reason='length' - hit actual limit")
                                    else:
                                        # Don't set finish_reason - we can continue generating
                                        logger_instance.debug(f"[FINISH_REASON] Request {req_state.request_id}: Ignoring vLLM's finish_reason='length' - only at chunk limit")
                                elif vllm_finish_reason is not None:
                                    # Other finish reasons (stop, eos_token, etc.) are real completions
                                    req_state.finish_reason = vllm_finish_reason
                                    logger_instance.debug(f"[FINISH_REASON] Request {req_state.request_id}: Setting finish_reason='{vllm_finish_reason}' from vLLM")
                                
                                # Log detailed state for debugging
                                logger_instance.debug(f"Request {req_state.request_id} chunk result: "
                                                    f"new_tokens={new_token_count}, total_tokens={req_state.generated_token_count}, "
                                                    f"finish_reason={req_state.finish_reason}, chunk_text_len={len(new_text_chunk)}")
                                
                                # Check if generation has stopped
                                if new_token_count < chunk_size:
                                    # Incomplete chunk indicates generation should stop
                                    logger_instance.info(f"Request {req_state.request_id} generated incomplete chunk. "
                                                        f"Generated {new_token_count}/{chunk_size} tokens in chunk. "
                                                        f"Marking as complete to prevent doom loop.")
                                    # Set finish reason if not already set by vLLM
                                    if req_state.finish_reason is None:
                                        req_state.finish_reason = "stop"  # Generation naturally stopped
                                        logger_instance.debug(f"[FINISH_REASON] Request {req_state.request_id}: Setting finish_reason='stop' due to incomplete chunk")
                                
                                # Log current state
                                logger_instance.debug(f"Request {req_state.request_id} chunk processed. Tokens in chunk: {new_token_count}, total: {req_state.generated_token_count}, is_complete: {req_state.is_complete}")
                    
                    # Now, handle all finished or errored requests from this sub_batch
                    # These need to be removed from active_pool_requests and have their events set.
                    completed_in_sub_batch: list[PooledRequestState] = []
                    remaining_in_sub_batch: list[PooledRequestState] = []

                    # Iterate over sub_batch_to_process to decide their fate
                    updated_active_pool = []
                    
                    # Create a set of request_ids from sub_batch_to_process for quick lookup
                    sub_batch_ids = {r.request_id for r in sub_batch_to_process}

                    for req_state in active_pool_requests: # Iterate main active pool
                        if req_state.request_id not in sub_batch_ids:
                            updated_active_pool.append(req_state) # Keep if not in current sub-batch
                            continue

                        # req_state is from the current sub_batch. Check its status.
                        logger_instance.debug(f"[COMPLETION_CHECK] Checking request {req_state.request_id}: "
                                            f"generated={req_state.generated_token_count}/{req_state.effective_max_tokens}, "
                                            f"finish_reason={req_state.finish_reason}, is_complete={req_state.is_complete}")
                        
                        if req_state.is_complete and not req_state.completed_and_signaled:
                            # Request is complete but not yet signaled
                            completed_in_sub_batch.append(req_state)
                            logger_instance.info(f"[LIFECYCLE] Request {req_state.request_id} is complete and will be finalized. "
                                               f"Generated {req_state.generated_token_count} tokens, finish_reason={req_state.finish_reason}")
                        elif not req_state.is_complete:
                            # Request is not complete, keep for next chunk
                            updated_active_pool.append(req_state)
                            logger_instance.debug(f"[LIFECYCLE] Request {req_state.request_id} is not complete, keeping for next chunk")
                        # If already signaled (completed_and_signaled is True), don't re-add or re-signal
                    
                    active_pool_requests = updated_active_pool
                    if not active_pool_requests:
                        # Store signature before setting to None for logging
                        deactivated_signature = active_pool_signature
                        active_pool_signature = None # Deactivate pool if empty
                        logger_instance.info(f"Deactivated pool {deactivated_signature} as it is now empty.")


                    for req_state in completed_in_sub_batch:
                        if req_state.completed_and_signaled: continue # Already handled

                        response_content: OAChatCompletionResponse | OACompletionResponse | JSONResponse
                        if req_state.error:
                            logger_instance.error(f"Request {req_state.request_id} failed with error: {req_state.error}")
                            response_content = JSONResponse(status_code=500, content={"error": f"Processing error: {str(req_state.error)}", "request_id": req_state.request_id})
                        elif req_state.request_type == "chat":
                            final_choices = [OAChatChoice(
                                index=0,
                                message=OAChatMessage(role="assistant", content=req_state.accumulated_content),
                                finish_reason=req_state.finish_reason
                            )]
                            response_content = OAChatCompletionResponse(
                                id=f"chatcmpl-{uuid4().hex}", # Use original request_id if available? For now, new UUID.
                                created=int(datetime.now(tz=timezone.utc).timestamp()),
                                model=req_state.original_request.model,
                                choices=final_choices
                            )
                        else: # Completion
                            final_choices = [OACompletionChoice(
                                index=0, 
                                text=req_state.accumulated_content, 
                                finish_reason=req_state.finish_reason
                            )]
                            response_content = OACompletionResponse(
                                id=f"cmpl-{uuid4().hex}",
                                created=int(datetime.now(tz=timezone.utc).timestamp()),
                                model=req_state.original_request.model,
                                choices=final_choices
                            )
                        
                        req_state.result_container[0] = response_content
                        req_state.completion_event.set()
                        req_state.completed_and_signaled = True
                
                finally:
                    # Always decrement active generation count
                    async with generation_count_lock:
                        active_generation_count -= 1
                        logger_instance.debug(f"[BATCH_PROCESSOR] Active generation count decreased to {active_generation_count}")
            
            else: # No active pool
                await asyncio.sleep(0.01) # Small sleep if no active pool and pending queue was empty

        except asyncio.CancelledError:
            logger_instance.info("Batch processing loop cancelled.")
            all_requests_to_cancel = list(active_pool_requests)
            active_pool_requests.clear()
            active_pool_signature = None
            for sig_list in pending_requests_by_signature.values():
                all_requests_to_cancel.extend(sig_list)
            pending_requests_by_signature.clear()
            
            for req_state in all_requests_to_cancel:
                if not req_state.completed_and_signaled:
                    req_state.result_container[0] = JSONResponse(status_code=503, content={"error": "Server shutting down, request cancelled."})
                    req_state.completion_event.set()
                    req_state.completed_and_signaled = True
            break
        except Exception as e:
            logger_instance.error(f"Critical error in batch processing loop: {e}", exc_info=True)
            all_requests_to_fail = list(active_pool_requests)
            active_pool_requests.clear()
            active_pool_signature = None
            for sig_list in pending_requests_by_signature.values():
                all_requests_to_fail.extend(sig_list)
            pending_requests_by_signature.clear()

            for req_state in all_requests_to_fail:
                 if not req_state.completed_and_signaled:
                    req_state.result_container[0] = JSONResponse(status_code=500, content={"error": f"Critical batch processor error: {str(e)}"})
                    req_state.completion_event.set()
                    req_state.completed_and_signaled = True
            await asyncio.sleep(1) # Pause before retrying loop

def main(script_args: ScriptArguments):
    global request_queue, batch_processor_task # Allow lifespan to assign to these

    # Spawn dp workers, and setup pipes for communication
    master_port = get_open_port()
    connections: list[AnyType] = [] # Use Any type to avoid PipeConnection vs Connection mismatch
    processes = []
    for data_parallel_rank in range(script_args.data_parallel_size):
        # Use duplex=True to allow bidirectional communication
        # This is needed for "call" type commands that expect responses
        parent_connection, child_connection = Pipe(duplex=True)
        process = Process(target=llm_worker, args=(script_args, data_parallel_rank, master_port, child_connection))
        process.start()
        connections.append(parent_connection)
        processes.append(process)

    @asynccontextmanager 
    async def lifespan(app: FastAPI):
        nonlocal processes # Capture from outer scope
        global request_queue, batch_processor_task # Defined at module level

        logger.info(f"Lifespan: Waiting for {script_args.data_parallel_size} LLM worker(s) to be ready...")
        ready_connections = set()
        
        # Timeout for waiting for workers to get ready (e.g., 5 minutes)
        timeout_seconds = 300 
        start_wait_time = time.time()

        while len(ready_connections) < script_args.data_parallel_size:
            if time.time() - start_wait_time > timeout_seconds:
                logger.error(f"Lifespan: Timeout waiting for all LLM workers. Expected {script_args.data_parallel_size}, got {len(ready_connections)} ready.")
                raise RuntimeError("LLM workers failed to initialize in time")

            for i, connection in enumerate(connections):
                if connection not in ready_connections:
                    # Use poll() with a short timeout to avoid blocking indefinitely if a worker is stuck
                    if connection.poll(0.1): # Check if data is available, with a 0.1s timeout
                        try:
                            msg = connection.recv()
                            logger.info(f"Lifespan: Received message from worker {i}: {msg}")
                            if isinstance(msg, dict) and msg.get("status") == "ready":
                                logger.info(f"Lifespan: LLM worker {i} reported ready.")
                                ready_connections.add(connection)
                            else:
                                logger.warning(f"Lifespan: Received unexpected message from worker {i}: {msg}")
                        except Exception as e:
                            logger.error(f"Lifespan: Error receiving message from worker {i}: {e}")

            if len(ready_connections) < script_args.data_parallel_size:
                time.sleep(0.5) # Brief sleep to avoid busy-waiting if not all workers are ready yet

        if len(ready_connections) == script_args.data_parallel_size:
            logger.info(f"Lifespan: All {script_args.data_parallel_size} LLM worker(s) are ready. Proceeding to yield.")
            # Initialize request queue and start batch processor task
            request_queue = asyncio.Queue()
            logger.info("Lifespan: Initialized request queue for batched chat completions.")
            batch_processor_task = asyncio.create_task(
                batch_processing_loop(script_args, connections, request_queue, logger)
            )
            logger.info("Lifespan: Started batch processing task for chat completions.")
        else:
            logger.error(f"Lifespan: Not all LLM workers became ready. Expected {script_args.data_parallel_size}, got {len(ready_connections)}. Uvicorn might not function correctly. Batch processor NOT started.")
        
        yield
        logger.info("Lifespan: Uvicorn server is shutting down. Cleaning up resources.")

        if batch_processor_task is not None and not batch_processor_task.done():
            logger.info("Lifespan: Cancelling batch processor task...")
            batch_processor_task.cancel()
            try:
                await batch_processor_task
                logger.info("Lifespan: Batch processor task finished.")
            except asyncio.CancelledError:
                logger.info("Lifespan: Batch processor task was cancelled as expected.")
            except Exception as e:
                logger.error(f"Lifespan: Exception during batch processor task shutdown: {e}", exc_info=True)

        # Wait for processes to terminate
        for process in processes:
            process.join(timeout=10)  # Wait for 10 seconds for the process to terminate
            if process.is_alive():
                logger.warning(f"Process {process} is still alive after 10 seconds, attempting to terminate...")
                process.terminate()
                process.join()  # ensure process termination after calling terminate()
                
    app = FastAPI(lifespan=lifespan) 
 
    # Define the endpoints for the model server
    @app.get("/health/")
    async def health():
        """
        Health check endpoint to verify that the server is running.
        """
        return {"status": "ok"}

    @app.get("/get_world_size/")
    async def get_world_size():
        """
        Retrieves the world size of the LLM engine, which is `tensor_parallel_size * data_parallel_size`.

        Returns:
            `dict`:
                A dictionary containing the world size.

        Example response:
        ```json
        {"world_size": 8}
        ```
        """
        return {"world_size": script_args.tensor_parallel_size * script_args.data_parallel_size}

    # -------- OpenAI-chat ---------- #
    @app.post("/v1/chat/completions", response_model=OAChatCompletionResponse)
    async def openai_chat(req: OAChatCompletionRequest):
        global request_queue 

        if request_queue is None:
            logger.error("/v1/chat/completions: Request queue not initialized.")
            return JSONResponse(status_code=503, content={"error": "Server not ready, batch processing queue not initialized."})

        request_id = f"chatcmpl-{uuid4().hex}"
        logger.debug(f"Received chat request {request_id}, model: {req.model}")

        # Create signature for pooling
        # The OAChatCompletionRequest fields are: model, messages, temperature, top_p, max_tokens, stream, extra_body
        # We need to pass the relevant ones to create_pool_signature
        raw_params_for_sig = {
            "temperature": req.temperature,
            "top_p": req.top_p,
            "presence_penalty": req.presence_penalty,
            "frequency_penalty": req.frequency_penalty,
            # "n" is not in OAChatCompletionRequest, defaults to 1 for chat in OpenAI spec
            "n": 1,
            "response_format": req.response_format
        }
        # Add other SamplingParams-mappable fields if they were part of OAChatCompletionRequest
        # For example, if we added 'stop', 'presence_penalty' etc. to OAChatCompletionRequest.
        # For now, the above are the main ones.

        default_max = OAChatCompletionRequest.model_fields["max_tokens"].default
        effective_max_tokens = req.max_tokens or default_max

        pool_sig = create_pool_signature(
            model_name=req.model,
            request_type="chat",
            raw_request_params=raw_params_for_sig,
            extra_body=req.extra_body
        )
        
        completion_event = asyncio.Event()
        result_container = [None] 
        
        pooled_state = PooledRequestState(
            original_request=req,
            completion_event=completion_event,
            result_container=result_container,
            request_id=request_id,
            request_type="chat",
            pool_signature=pool_sig,
            effective_max_tokens=effective_max_tokens,
            original_chat_messages=req.messages, # Store original messages
        )
        
        logger.info(f"[LIFECYCLE] Created chat request {request_id}: max_tokens={effective_max_tokens}, "
                   f"messages={len(req.messages)}, model={req.model}")

        try:
            await request_queue.put(pooled_state)
            logger.debug(f"[LIFECYCLE] Request {request_id} successfully queued")
        except Exception as e:
            logger.error(f"Enqueueing error for {request_id}: {e}", exc_info=True)
            return JSONResponse(status_code=500, content={"error": "Internal server error while queueing request."})
        
        try:
            await asyncio.wait_for(completion_event.wait(), timeout=script_args.batch_request_timeout_seconds)
        except asyncio.TimeoutError:
            logger.error(f"Timeout for chat request {request_id} (model {req.model}).")
            pooled_state.timed_out = True
            pooled_state.completed_and_signaled = True
            pooled_state.completion_event.set()
            return JSONResponse(status_code=504, content={"error": "Request timed out."})
        except Exception as e:
            logger.error(f"Error waiting for completion event for {request_id}: {e}", exc_info=True)
            return JSONResponse(status_code=500, content={"error": "Internal server error while waiting for completion."})

        response_data = result_container[0]
        if response_data is None: # Should ideally be set to an error by processor if timeout internally
            logger.error(f"No result for {request_id} (model {req.model}) after event set. Internal error.")
            return JSONResponse(status_code=500, content={"error": "Internal error: No result from processor."})

        if isinstance(response_data, JSONResponse):
            return response_data
        
        if isinstance(response_data, OAChatCompletionResponse):
             # Must return JSONResponse for FastAPI
            return JSONResponse(response_data.model_dump())
        else:
            logger.error(f"Unexpected result type {type(response_data)} for {request_id}.")
            return JSONResponse(status_code=500, content={"error": "Internal error: Unexpected result format."})

    @app.get("/v1/models")
    async def list_models():
        return {"data": [{"id": script_args.model, "object": "model", "owned_by": "vllm"}]}

    @app.post("/v1/completions", response_model=OACompletionResponse)
    async def openai_completions(req: OACompletionRequest):
        global request_queue

        if request_queue is None:
            logger.error("/v1/completions: Request queue not initialized.")
            return JSONResponse(status_code=503, content={"error": "Server not ready, batch processing queue not initialized."})

        request_id = f"cmpl-{uuid4().hex}"
        logger.debug(f"Received completion request {request_id}, model: {req.model}")

        # OACompletionRequest fields: model, prompt, temperature, top_p, max_tokens, n, extra_body
        raw_params_for_sig = {
            "temperature": req.temperature,
            "top_p": req.top_p,
            "presence_penalty": req.presence_penalty,
            "frequency_penalty": req.frequency_penalty,
            "n": req.n, # Pass 'n' from the request
        }
        # Add other SamplingParams-mappable fields from OACompletionRequest if they exist
        # e.g., req.stop, req.presence_penalty etc. if we add them to OACompletionRequest model
        # For now, the above are the main ones.
        # We need to get ALL fields of OACompletionRequest that are also valid for SamplingParams
        # This is safer:
        valid_sp_keys = _get_sampling_param_names()
        for field_name, field_value in req.model_dump().items():
            if field_name in valid_sp_keys and field_name not in raw_params_for_sig:
                raw_params_for_sig[field_name] = field_value

        default_max = OACompletionRequest.model_fields["max_tokens"].default
        effective_max_tokens = req.max_tokens or default_max

        pool_sig = create_pool_signature(
            model_name=req.model,
            request_type="completion",
            raw_request_params=raw_params_for_sig,
            extra_body=req.extra_body
        )

        completion_event = asyncio.Event()
        result_container = [None]

        # Check for list prompts for completion, which is problematic for current chunking.
        # vLLM's generate can take list of prompts, but our chunking logic (appending to prompt) assumes single string.
        if isinstance(req.prompt, list):
            if len(req.prompt) > 1:
                 logger.warning(f"Request {request_id} for completion has a list of prompts. Only the first prompt will be used for chunked generation.")
                 current_prompt = req.prompt[0] if req.prompt else ""
            elif not req.prompt: # empty list (simplified condition)
                current_prompt = ""
            else: # list with one element
                current_prompt = req.prompt[0]
        else: #string
            current_prompt = req.prompt


        pooled_state = PooledRequestState(
            original_request=req,
            completion_event=completion_event,
            result_container=result_container,
            request_id=request_id,
            request_type="completion",
            pool_signature=pool_sig,
            effective_max_tokens=effective_max_tokens,
            original_prompt=current_prompt, # Store single prompt for chunking
        )

        try:
            await request_queue.put(pooled_state)
        except Exception as e:
            logger.error(f"Enqueueing error for completion {request_id}: {e}", exc_info=True)
            return JSONResponse(status_code=500, content={"error": "Internal server error while queueing request."})

        try:
            await asyncio.wait_for(completion_event.wait(), timeout=script_args.batch_request_timeout_seconds)
        except asyncio.TimeoutError:
            logger.error(f"Timeout for completion request {request_id} (model {req.model}).")
            pooled_state.timed_out = True
            pooled_state.completed_and_signaled = True
            pooled_state.completion_event.set()
            return JSONResponse(status_code=504, content={"error": "Request timed out."})
        except Exception as e:
            logger.error(f"Error waiting for completion event for {request_id}: {e}", exc_info=True)
            return JSONResponse(status_code=500, content={"error": "Internal server error while waiting for completion."})

        response_data = result_container[0]
        if response_data is None:
            logger.error(f"No result for completion {request_id} (model {req.model}) after event set. Internal error.")
            return JSONResponse(status_code=500, content={"error": "Internal error: No result from processor."})

        if isinstance(response_data, JSONResponse):
            return response_data
        
        if isinstance(response_data, OACompletionResponse):
            return JSONResponse(response_data.model_dump()) # Must return JSONResponse for FastAPI
        else:
            logger.error(f"Unexpected result type {type(response_data)} for completion {request_id}.")
            return JSONResponse(status_code=500, content={"error": "Internal error: Unexpected result format."})

    class InitCommunicatorRequest(BaseModel):
        host: str
        port: int
        world_size: int

    @app.post("/init_communicator/")
    async def init_communicator(request: InitCommunicatorRequest):
        """
        Initializes the communicator for synchronizing model weights between a client and multiple server
        workers.

        Args:
            request (`InitCommunicatorRequest`):
                - `host` (`str`): Hostname or IP address of the master node.
                - `port` (`int`): Port number to be used for communication.
                - `world_size` (`int`): Total number of participating processes in the group.
        """
        logger.info(f"[INIT_COMMUNICATOR] Received request: host={request.host}, port={request.port}, world_size={request.world_size}")
        
        # Calculate actual world size based on vLLM configuration
        vllm_world_size = script_args.tensor_parallel_size * script_args.data_parallel_size
        expected_world_size = vllm_world_size + 1  # +1 for the client
        
        logger.info(f"[INIT_COMMUNICATOR] vLLM world size: {vllm_world_size} (TP={script_args.tensor_parallel_size} x DP={script_args.data_parallel_size})")
        logger.info(f"[INIT_COMMUNICATOR] Expected total world size: {expected_world_size}")
        
        if request.world_size != expected_world_size:
            logger.warning(f"[INIT_COMMUNICATOR] World size mismatch! Request: {request.world_size}, Expected: {expected_world_size}")

        # The function init_communicator is called this way: init_communicator(host, port, world_size)
        # So with collective_rpc we need to call it this way:
        # llm.collective_rpc(method="init_communicator", args=(host, port, world_size))
        kwargs = {"method": "init_communicator", "args": (request.host, request.port, expected_world_size)}
        
        # Send to all workers synchronously to ensure they're ready
        successful_workers = []
        failed_workers = []
        
        for i, connection in enumerate(connections):
            logger.debug(f"[INIT_COMMUNICATOR] Sending to worker {i}")
            try:
                connection.send({"type": "fire_and_forget", "method": "collective_rpc", "kwargs": kwargs})
                successful_workers.append(i)
            except Exception as e:
                logger.error(f"[INIT_COMMUNICATOR] Failed to notify worker {i}: {e}")
                failed_workers.append((i, str(e)))

        if failed_workers:
            error_msg = f"Failed to notify workers: {failed_workers}"
            logger.error(f"[INIT_COMMUNICATOR] {error_msg}")
            return JSONResponse(status_code=500, content={"error": error_msg})

        logger.info(f"[INIT_COMMUNICATOR] Successfully notified {len(successful_workers)} workers")
        return {"message": "Request received, initializing communicator", "workers_notified": len(successful_workers)}

    class UpdateWeightsRequest(BaseModel):
        name: str
        dtype: str
        shape: list[int]

    class BatchUpdateWeightsRequest(BaseModel):
        updates: list[UpdateWeightsRequest]

    @app.post("/update_named_param/")
    async def update_named_param(request: UpdateWeightsRequest):
        """
        Updates the model weights with the provided tensor.
<<<<<<< HEAD
        Weight updates take priority over inference - all inference will be blocked
        until the weight update completes.
        """
        global weight_update_in_progress
        
        # Clear the event to block new inferences
        weight_update_in_progress.clear()
        
        try:
            # Acquire semaphore to limit concurrent weight updates
            async with weight_update_semaphore:
                logger.info(f"[UPDATE_PARAM] Received weight update for: {request.name}, dtype={request.dtype}, shape={request.shape}")
                
                # Wait for active generations to complete before updating weights
                wait_start = time.time()
                if active_generation_count > 0:
                    logger.info(f"[UPDATE_PARAM] Waiting for {active_generation_count} active generations to complete before weight update")
                while active_generation_count > 0:
                    if time.time() - wait_start > 30.0:  # 30 second timeout
                        logger.warning(f"[UPDATE_PARAM] Timeout waiting for {active_generation_count} active generations to complete")
                        break
                    await asyncio.sleep(0.1)
                
                logger.debug(f"[UPDATE_PARAM] All generations complete, proceeding with weight update")
                
                # Notify workers about the weight update
                kwargs = {"method": "update_named_param", "args": (request.name, request.dtype, tuple(request.shape))}
                
                for i, connection in enumerate(connections):
                    logger.debug(f"[UPDATE_PARAM] Notifying worker {i} about weight update")
                    try:
                        connection.send({"type": "fire_and_forget", "method": "collective_rpc", "kwargs": kwargs})
                    except Exception as e:
                        logger.error(f"[UPDATE_PARAM] Failed to notify worker {i}: {e}")
                        return JSONResponse(status_code=500, content={"error": f"Failed to notify worker {i}: {str(e)}"})
                
                logger.debug(f"[UPDATE_PARAM] All workers notified, trainer should now broadcast via NCCL")
                return {"message": "Weight update processed"}
        finally:
            # Re-enable inference after weight update completes
            weight_update_in_progress.set()
=======

        This is a blocking call that waits for all workers to confirm they've received and processed
        the weight update request. The client process should only broadcast the updated weights after
        receiving a successful response from this endpoint.

        Args:
            request (`UpdateWeightsRequest`):
                - `name` (`str`): Name of the weight tensor being updated.
                - `dtype` (`str`): Data type of the weight tensor (e.g., `"torch.float32"`).
                - `shape` (list of `int`): Shape of the weight tensor.

        Returns:
            A JSON response indicating success or failure of the weight update operation.
        """
        # Acquire semaphore to limit concurrent weight updates
        async with weight_update_semaphore:
            logger.info(f"[UPDATE_PARAM] Received weight update for: {request.name}, dtype={request.dtype}, shape={request.shape}")
            
            # Block ALL new inference requests by waiting for active generations
            wait_start = time.time()
            while active_generation_count > 0:
                if time.time() - wait_start > 60.0:  # 60 second timeout
                    error_msg = f"Timeout waiting for {active_generation_count} active generations to complete"
                    logger.error(f"[UPDATE_PARAM] {error_msg}")
                    return JSONResponse(status_code=503, content={"error": error_msg})
                await asyncio.sleep(0.1)
            
            logger.debug(f"[UPDATE_PARAM] All generations complete, proceeding with weight update")
            
            # Prepare the update request for workers
            kwargs = {"method": "update_named_param", "args": (request.name, request.dtype, tuple(request.shape))}
            
            # Send to all workers and wait for their confirmations
            worker_responses = []
            for i, connection in enumerate(connections):
                logger.debug(f"[UPDATE_PARAM] Notifying worker {i} about weight update")
                try:
                    # Use "call" type instead of "fire_and_forget" to get confirmation
                    connection.send({"type": "call", "method": "collective_rpc", "kwargs": kwargs})
                    response = connection.recv()
                    
                    # Check for error in response
                    if isinstance(response, dict) and "error" in response:
                        error_msg = f"Worker {i} failed: {response['error']}"
                        logger.error(f"[UPDATE_PARAM] {error_msg}")
                        return JSONResponse(status_code=500, content={"error": error_msg})
                    
                    worker_responses.append(response)
                except Exception as e:
                    error_msg = f"Failed to update worker {i}: {str(e)}"
                    logger.error(f"[UPDATE_PARAM] {error_msg}")
                    return JSONResponse(status_code=500, content={"error": error_msg})
            
            # Verify all workers responded successfully
            if len(worker_responses) != len(connections):
                error_msg = f"Not all workers responded. Expected {len(connections)}, got {len(worker_responses)}"
                logger.error(f"[UPDATE_PARAM] {error_msg}")
                return JSONResponse(status_code=500, content={"error": error_msg})
            
            logger.debug(f"[UPDATE_PARAM] All workers confirmed update, trainer can now broadcast via NCCL")
            return {"message": "Weight update processed and confirmed by all workers"}
>>>>>>> 4480fd0c

    @app.post("/batch_update_named_params/")
    async def batch_update_named_params(request: BatchUpdateWeightsRequest):
        """
<<<<<<< HEAD
        Updates multiple model weights in a batch. Blocks all inference until updates complete.
=======
        Updates multiple model weights in a batch. This is a blocking call that waits for all workers
        to confirm they've received and processed each weight update request. The client process should
        only broadcast each parameter's weights after receiving a successful response.

        Args:
            request (`BatchUpdateWeightsRequest`):
                - `updates` (list of `UpdateWeightsRequest`): List of weight updates to process
>>>>>>> 4480fd0c
        """
        global weight_update_in_progress
        
<<<<<<< HEAD
        # Block new inferences
        weight_update_in_progress.clear()
        
        try:
            logger.info(f"[BATCH_UPDATE] Received batch of {len(request.updates)} weight updates")
            
            successful = []
            errors = []
            
            for update in request.updates:
                try:
                    async with weight_update_semaphore:
                        logger.debug(f"[BATCH_UPDATE] Processing weight update for: {update.name}")
                        
                        # Wait for active generations if needed
                        wait_start = time.time()
                        while active_generation_count > 0:
                            if time.time() - wait_start > 30.0:
                                logger.warning(f"[BATCH_UPDATE] Timeout waiting for generations")
                                break
                            await asyncio.sleep(0.1)
                        
                        # Notify workers synchronously
                        kwargs = {"method": "update_named_param", "args": (update.name, update.dtype, tuple(update.shape))}
                        
                        for i, connection in enumerate(connections):
                            try:
                                connection.send({"type": "fire_and_forget", "method": "collective_rpc", "kwargs": kwargs})
                            except Exception as e:
                                logger.error(f"[BATCH_UPDATE] Failed to notify worker {i} for {update.name}: {e}")
                                raise Exception(f"Failed to notify worker {i}")
                        
                        successful.append(update.name)
                        logger.debug(f"[BATCH_UPDATE] Workers notified for {update.name}")
                        
                except Exception as e:
                    errors.append({"param": update.name, "error": str(e)})
                    logger.error(f"[BATCH_UPDATE] Error processing {update.name}: {e}")
            
            if errors:
                return JSONResponse(
                    status_code=207,  # Multi-Status
                    content={
                        "message": f"Batch update completed with {len(errors)} errors",
                        "successful": successful,
                        "errors": errors
                    }
                )
            
            logger.info(f"[BATCH_UPDATE] Successfully processed {len(successful)} weight updates")
            return {"message": f"Successfully updated {len(successful)} parameters", "successful": successful}
        finally:
            # Re-enable inference after all updates complete
            weight_update_in_progress.set()
=======
        # Process updates sequentially to maintain NCCL synchronization
        successful = []
        errors = []
        
        for update in request.updates:
            try:
                # Acquire semaphore to limit concurrent updates across different batches
                async with weight_update_semaphore:
                    logger.debug(f"[BATCH_UPDATE] Processing weight update for: {update.name}")
                    
                    # Block ALL new inference requests by waiting for active generations
                    wait_start = time.time()
                    while active_generation_count > 0:
                        if time.time() - wait_start > 60.0:  # 60 second timeout
                            error_msg = f"Timeout waiting for {active_generation_count} active generations to complete"
                            logger.error(f"[BATCH_UPDATE] {error_msg}")
                            errors.append({"param": update.name, "error": error_msg})
                            continue  # Try next parameter instead of failing entire batch
                        await asyncio.sleep(0.1)
                    
                    # Prepare update request for workers
                    kwargs = {"method": "update_named_param", "args": (update.name, update.dtype, tuple(update.shape))}
                    
                    # Send to all workers and wait for their confirmations
                    worker_responses = []
                    worker_failed = False
                    
                    for i, connection in enumerate(connections):
                        try:
                            # Use "call" type instead of "fire_and_forget" to get confirmation
                            connection.send({"type": "call", "method": "collective_rpc", "kwargs": kwargs})
                            response = connection.recv()
                            
                            # Check for error in response
                            if isinstance(response, dict) and "error" in response:
                                error_msg = f"Worker {i} failed: {response['error']}"
                                logger.error(f"[BATCH_UPDATE] {error_msg}")
                                errors.append({"param": update.name, "error": error_msg})
                                worker_failed = True
                                break
                            
                            worker_responses.append(response)
                        except Exception as e:
                            error_msg = f"Failed to update worker {i}: {str(e)}"
                            logger.error(f"[BATCH_UPDATE] {error_msg}")
                            errors.append({"param": update.name, "error": error_msg})
                            worker_failed = True
                            break
                    
                    # Only consider the update successful if all workers responded successfully
                    if not worker_failed and len(worker_responses) == len(connections):
                        successful.append(update.name)
                        logger.debug(f"[BATCH_UPDATE] All workers confirmed update for {update.name}")
                    elif not worker_failed:  # All workers responded but count mismatch
                        error_msg = f"Not all workers responded. Expected {len(connections)}, got {len(worker_responses)}"
                        logger.error(f"[BATCH_UPDATE] {error_msg}")
                        errors.append({"param": update.name, "error": error_msg})
                    
            except Exception as e:
                error_msg = f"Unexpected error processing {update.name}: {str(e)}"
                logger.error(f"[BATCH_UPDATE] {error_msg}")
                errors.append({"param": update.name, "error": error_msg})
        
        if errors:
            return JSONResponse(
                status_code=207,  # Multi-Status
                content={
                    "message": f"Batch update completed with {len(errors)} errors",
                    "successful": successful,
                    "errors": errors
                }
            )
        
        logger.info(f"[BATCH_UPDATE] Successfully processed {len(successful)} weight updates")
        return {"message": f"Successfully updated {len(successful)} parameters", "successful": successful}
>>>>>>> 4480fd0c

    @app.post("/reset_prefix_cache/")
    async def reset_prefix_cache():
        """
        Resets the prefix cache for the model.
        """
        # Send requests and collect results synchronously
        all_outputs = []
        for connection in connections:
            try:
                connection.send({"type": "call", "method": "reset_prefix_cache"})
                output = connection.recv()
                all_outputs.append(output)
            except Exception as e:
                logger.error(f"Failed to reset prefix cache on worker: {e}")
                all_outputs.append(False)
        
        success = all(output for output in all_outputs)
        return {"message": "Request received, resetting prefix cache status: " + str(success)}

    @app.post("/close_communicator/")
    async def close_communicator():
        """
        Closes the weight update group and cleans up associated resources.
        """
        kwargs = {"method": "close_communicator"}
        
        # Send to all workers
        for connection in connections:
            try:
                connection.send({"type": "fire_and_forget", "method": "collective_rpc", "kwargs": kwargs})
            except Exception as e:
                logger.warning(f"Failed to send close_communicator to worker: {e}")
                # Don't fail the request if we can't notify a worker during shutdown
        
        return {"message": "Request received, closing communicator"}

    # Start the server
    # Always use 1 Uvicorn worker. vLLM handles its own worker processes and scheduling.
    num_uvicorn_workers = 1

    logger.info(f"Starting Uvicorn with {num_uvicorn_workers} worker(s). Data parallel size: {script_args.data_parallel_size}")
    uvicorn.run(
        app, 
        host=script_args.host, 
        port=script_args.port, 
        log_level=script_args.log_level,
        workers=num_uvicorn_workers
    )


def make_parser(subparsers: Optional[argparse._SubParsersAction] = None):
    if subparsers is not None:
        parser = subparsers.add_parser("vllm-serve", help="Run the vLLM serve script", dataclass_types=ScriptArguments)
    else:
        parser = TrlParser(ScriptArguments)
    return parser

if __name__ == "__main__":
    parser = make_parser()
    (script_args,) = parser.parse_args_and_config()
    main(script_args)<|MERGE_RESOLUTION|>--- conflicted
+++ resolved
@@ -69,10 +69,6 @@
 # Worker rotation for load balancing
 worker_rotation_index = 0
 worker_rotation_lock = asyncio.Lock()
-
-# Add at the global level, after other global variables
-weight_update_in_progress = asyncio.Event()
-weight_update_in_progress.set()  # Initially set to allow inference
 
 async def get_next_worker_connection(connections: list[AnyType]) -> tuple[int, AnyType]:
     """Get the next worker connection using round-robin rotation."""
@@ -633,7 +629,7 @@
     logger_instance: logging.Logger
 ):
     global pending_requests_by_signature, active_pool_signature, active_pool_requests
-    global active_generation_count, generation_count_lock, weight_update_in_progress
+    global active_generation_count, generation_count_lock
 
     if not connections:
         logger_instance.error("Batch Processor: No LLM workers available. Shutting down loop.")
@@ -643,9 +639,6 @@
 
     while True:
         try:
-            # Wait for weight updates to complete before processing any inference
-            await weight_update_in_progress.wait()
-            
             # 1. Ingest new requests (non-blocking or short timeout)
             # This part tries to fill pending_requests_by_signature from the main request_queue
             try:
@@ -1595,186 +1588,65 @@
     async def update_named_param(request: UpdateWeightsRequest):
         """
         Updates the model weights with the provided tensor.
-<<<<<<< HEAD
-        Weight updates take priority over inference - all inference will be blocked
-        until the weight update completes.
-        """
-        global weight_update_in_progress
-        
-        # Clear the event to block new inferences
-        weight_update_in_progress.clear()
-        
-        try:
-            # Acquire semaphore to limit concurrent weight updates
-            async with weight_update_semaphore:
-                logger.info(f"[UPDATE_PARAM] Received weight update for: {request.name}, dtype={request.dtype}, shape={request.shape}")
-                
-                # Wait for active generations to complete before updating weights
-                wait_start = time.time()
-                if active_generation_count > 0:
-                    logger.info(f"[UPDATE_PARAM] Waiting for {active_generation_count} active generations to complete before weight update")
-                while active_generation_count > 0:
-                    if time.time() - wait_start > 30.0:  # 30 second timeout
-                        logger.warning(f"[UPDATE_PARAM] Timeout waiting for {active_generation_count} active generations to complete")
-                        break
-                    await asyncio.sleep(0.1)
-                
-                logger.debug(f"[UPDATE_PARAM] All generations complete, proceeding with weight update")
-                
-                # Notify workers about the weight update
-                kwargs = {"method": "update_named_param", "args": (request.name, request.dtype, tuple(request.shape))}
-                
-                for i, connection in enumerate(connections):
-                    logger.debug(f"[UPDATE_PARAM] Notifying worker {i} about weight update")
-                    try:
-                        connection.send({"type": "fire_and_forget", "method": "collective_rpc", "kwargs": kwargs})
-                    except Exception as e:
-                        logger.error(f"[UPDATE_PARAM] Failed to notify worker {i}: {e}")
-                        return JSONResponse(status_code=500, content={"error": f"Failed to notify worker {i}: {str(e)}"})
-                
-                logger.debug(f"[UPDATE_PARAM] All workers notified, trainer should now broadcast via NCCL")
-                return {"message": "Weight update processed"}
-        finally:
-            # Re-enable inference after weight update completes
-            weight_update_in_progress.set()
-=======
-
-        This is a blocking call that waits for all workers to confirm they've received and processed
-        the weight update request. The client process should only broadcast the updated weights after
-        receiving a successful response from this endpoint.
+
+        Once this endpoint is called, the client process should broadcast the updated weights to all server workers.
 
         Args:
             request (`UpdateWeightsRequest`):
                 - `name` (`str`): Name of the weight tensor being updated.
                 - `dtype` (`str`): Data type of the weight tensor (e.g., `"torch.float32"`).
-                - `shape` (list of `int`): Shape of the weight tensor.
-
-        Returns:
-            A JSON response indicating success or failure of the weight update operation.
+                - `shape` (list of `int`): Shape of the weight
+
         """
         # Acquire semaphore to limit concurrent weight updates
         async with weight_update_semaphore:
             logger.info(f"[UPDATE_PARAM] Received weight update for: {request.name}, dtype={request.dtype}, shape={request.shape}")
             
-            # Block ALL new inference requests by waiting for active generations
+            # Wait for active generations to complete before updating weights
+            # This prevents conflicts between generation and weight loading
             wait_start = time.time()
+            if active_generation_count > 0:
+                logger.info(f"[UPDATE_PARAM] Waiting for {active_generation_count} active generations to complete before weight update")
             while active_generation_count > 0:
-                if time.time() - wait_start > 60.0:  # 60 second timeout
-                    error_msg = f"Timeout waiting for {active_generation_count} active generations to complete"
-                    logger.error(f"[UPDATE_PARAM] {error_msg}")
-                    return JSONResponse(status_code=503, content={"error": error_msg})
+                if time.time() - wait_start > 30.0:  # 30 second timeout
+                    logger.warning(f"[UPDATE_PARAM] Timeout waiting for {active_generation_count} active generations to complete")
+                    break
                 await asyncio.sleep(0.1)
+            if active_generation_count == 0:
+                logger.debug(f"[UPDATE_PARAM] All generations complete, proceeding with weight update")
             
-            logger.debug(f"[UPDATE_PARAM] All generations complete, proceeding with weight update")
-            
-            # Prepare the update request for workers
+            # CRITICAL: Notify workers IMMEDIATELY so they're ready for NCCL broadcast
+            # This must happen before returning the HTTP response to maintain synchronization with trainer
+            # dtype = torch.__getattribute__(request.dtype.split(".")[-1]) 
             kwargs = {"method": "update_named_param", "args": (request.name, request.dtype, tuple(request.shape))}
             
-            # Send to all workers and wait for their confirmations
-            worker_responses = []
+            # Send to all workers synchronously to ensure they're ready
+            # Using fire_and_forget since we don't need the result
             for i, connection in enumerate(connections):
                 logger.debug(f"[UPDATE_PARAM] Notifying worker {i} about weight update")
                 try:
-                    # Use "call" type instead of "fire_and_forget" to get confirmation
-                    connection.send({"type": "call", "method": "collective_rpc", "kwargs": kwargs})
-                    response = connection.recv()
-                    
-                    # Check for error in response
-                    if isinstance(response, dict) and "error" in response:
-                        error_msg = f"Worker {i} failed: {response['error']}"
-                        logger.error(f"[UPDATE_PARAM] {error_msg}")
-                        return JSONResponse(status_code=500, content={"error": error_msg})
-                    
-                    worker_responses.append(response)
+                    connection.send({"type": "fire_and_forget", "method": "collective_rpc", "kwargs": kwargs})
                 except Exception as e:
-                    error_msg = f"Failed to update worker {i}: {str(e)}"
-                    logger.error(f"[UPDATE_PARAM] {error_msg}")
-                    return JSONResponse(status_code=500, content={"error": error_msg})
+                    logger.error(f"[UPDATE_PARAM] Failed to notify worker {i}: {e}")
+                    return JSONResponse(status_code=500, content={"error": f"Failed to notify worker {i}: {str(e)}"})
             
-            # Verify all workers responded successfully
-            if len(worker_responses) != len(connections):
-                error_msg = f"Not all workers responded. Expected {len(connections)}, got {len(worker_responses)}"
-                logger.error(f"[UPDATE_PARAM] {error_msg}")
-                return JSONResponse(status_code=500, content={"error": error_msg})
-            
-            logger.debug(f"[UPDATE_PARAM] All workers confirmed update, trainer can now broadcast via NCCL")
-            return {"message": "Weight update processed and confirmed by all workers"}
->>>>>>> 4480fd0c
+            logger.debug(f"[UPDATE_PARAM] All workers notified, trainer should now broadcast via NCCL")
+            return {"message": "Weight update processed"}
 
     @app.post("/batch_update_named_params/")
     async def batch_update_named_params(request: BatchUpdateWeightsRequest):
         """
-<<<<<<< HEAD
-        Updates multiple model weights in a batch. Blocks all inference until updates complete.
-=======
-        Updates multiple model weights in a batch. This is a blocking call that waits for all workers
-        to confirm they've received and processed each weight update request. The client process should
-        only broadcast each parameter's weights after receiving a successful response.
+        Updates multiple model weights in a batch. Processes updates sequentially
+        to ensure proper synchronization with NCCL broadcasts from the client.
 
         Args:
             request (`BatchUpdateWeightsRequest`):
                 - `updates` (list of `UpdateWeightsRequest`): List of weight updates to process
->>>>>>> 4480fd0c
-        """
-        global weight_update_in_progress
-        
-<<<<<<< HEAD
-        # Block new inferences
-        weight_update_in_progress.clear()
-        
-        try:
-            logger.info(f"[BATCH_UPDATE] Received batch of {len(request.updates)} weight updates")
-            
-            successful = []
-            errors = []
-            
-            for update in request.updates:
-                try:
-                    async with weight_update_semaphore:
-                        logger.debug(f"[BATCH_UPDATE] Processing weight update for: {update.name}")
-                        
-                        # Wait for active generations if needed
-                        wait_start = time.time()
-                        while active_generation_count > 0:
-                            if time.time() - wait_start > 30.0:
-                                logger.warning(f"[BATCH_UPDATE] Timeout waiting for generations")
-                                break
-                            await asyncio.sleep(0.1)
-                        
-                        # Notify workers synchronously
-                        kwargs = {"method": "update_named_param", "args": (update.name, update.dtype, tuple(update.shape))}
-                        
-                        for i, connection in enumerate(connections):
-                            try:
-                                connection.send({"type": "fire_and_forget", "method": "collective_rpc", "kwargs": kwargs})
-                            except Exception as e:
-                                logger.error(f"[BATCH_UPDATE] Failed to notify worker {i} for {update.name}: {e}")
-                                raise Exception(f"Failed to notify worker {i}")
-                        
-                        successful.append(update.name)
-                        logger.debug(f"[BATCH_UPDATE] Workers notified for {update.name}")
-                        
-                except Exception as e:
-                    errors.append({"param": update.name, "error": str(e)})
-                    logger.error(f"[BATCH_UPDATE] Error processing {update.name}: {e}")
-            
-            if errors:
-                return JSONResponse(
-                    status_code=207,  # Multi-Status
-                    content={
-                        "message": f"Batch update completed with {len(errors)} errors",
-                        "successful": successful,
-                        "errors": errors
-                    }
-                )
-            
-            logger.info(f"[BATCH_UPDATE] Successfully processed {len(successful)} weight updates")
-            return {"message": f"Successfully updated {len(successful)} parameters", "successful": successful}
-        finally:
-            # Re-enable inference after all updates complete
-            weight_update_in_progress.set()
-=======
+        """
+        logger.info(f"[BATCH_UPDATE] Received batch of {len(request.updates)} weight updates")
+        
         # Process updates sequentially to maintain NCCL synchronization
+        # The client will broadcast each parameter after we notify workers
         successful = []
         errors = []
         
@@ -1784,58 +1656,31 @@
                 async with weight_update_semaphore:
                     logger.debug(f"[BATCH_UPDATE] Processing weight update for: {update.name}")
                     
-                    # Block ALL new inference requests by waiting for active generations
+                    # Wait for active generations if needed
                     wait_start = time.time()
                     while active_generation_count > 0:
-                        if time.time() - wait_start > 60.0:  # 60 second timeout
-                            error_msg = f"Timeout waiting for {active_generation_count} active generations to complete"
-                            logger.error(f"[BATCH_UPDATE] {error_msg}")
-                            errors.append({"param": update.name, "error": error_msg})
-                            continue  # Try next parameter instead of failing entire batch
+                        if time.time() - wait_start > 30.0:
+                            logger.warning(f"[BATCH_UPDATE] Timeout waiting for generations")
+                            break
                         await asyncio.sleep(0.1)
                     
-                    # Prepare update request for workers
-                    kwargs = {"method": "update_named_param", "args": (update.name, update.dtype, tuple(update.shape))}
-                    
-                    # Send to all workers and wait for their confirmations
-                    worker_responses = []
-                    worker_failed = False
+                    # Notify workers synchronously
+                    dtype = getattr(torch, update.dtype.split(".")[-1])
+                    kwargs = {"method": "update_named_param", "args": (update.name, dtype, tuple(update.shape))}
                     
                     for i, connection in enumerate(connections):
                         try:
-                            # Use "call" type instead of "fire_and_forget" to get confirmation
-                            connection.send({"type": "call", "method": "collective_rpc", "kwargs": kwargs})
-                            response = connection.recv()
-                            
-                            # Check for error in response
-                            if isinstance(response, dict) and "error" in response:
-                                error_msg = f"Worker {i} failed: {response['error']}"
-                                logger.error(f"[BATCH_UPDATE] {error_msg}")
-                                errors.append({"param": update.name, "error": error_msg})
-                                worker_failed = True
-                                break
-                            
-                            worker_responses.append(response)
+                            connection.send({"type": "fire_and_forget", "method": "collective_rpc", "kwargs": kwargs})
                         except Exception as e:
-                            error_msg = f"Failed to update worker {i}: {str(e)}"
-                            logger.error(f"[BATCH_UPDATE] {error_msg}")
-                            errors.append({"param": update.name, "error": error_msg})
-                            worker_failed = True
-                            break
+                            logger.error(f"[BATCH_UPDATE] Failed to notify worker {i} for {update.name}: {e}")
+                            raise Exception(f"Failed to notify worker {i}")
                     
-                    # Only consider the update successful if all workers responded successfully
-                    if not worker_failed and len(worker_responses) == len(connections):
-                        successful.append(update.name)
-                        logger.debug(f"[BATCH_UPDATE] All workers confirmed update for {update.name}")
-                    elif not worker_failed:  # All workers responded but count mismatch
-                        error_msg = f"Not all workers responded. Expected {len(connections)}, got {len(worker_responses)}"
-                        logger.error(f"[BATCH_UPDATE] {error_msg}")
-                        errors.append({"param": update.name, "error": error_msg})
+                    successful.append(update.name)
+                    logger.debug(f"[BATCH_UPDATE] Workers notified for {update.name}")
                     
             except Exception as e:
-                error_msg = f"Unexpected error processing {update.name}: {str(e)}"
-                logger.error(f"[BATCH_UPDATE] {error_msg}")
-                errors.append({"param": update.name, "error": error_msg})
+                errors.append({"param": update.name, "error": str(e)})
+                logger.error(f"[BATCH_UPDATE] Error processing {update.name}: {e}")
         
         if errors:
             return JSONResponse(
@@ -1849,7 +1694,6 @@
         
         logger.info(f"[BATCH_UPDATE] Successfully processed {len(successful)} weight updates")
         return {"message": f"Successfully updated {len(successful)} parameters", "successful": successful}
->>>>>>> 4480fd0c
 
     @app.post("/reset_prefix_cache/")
     async def reset_prefix_cache():
