--- conflicted
+++ resolved
@@ -47,6 +47,7 @@
     def _signal_handler(self, signum, frame):
         """Handle keyboard interrupt (SIGINT) gracefully."""
         print("\nReceived keyboard interrupt. Shutting down gracefully...")
+        # Sleep for a bit to let async operations go through
         time.sleep(2)
         if self.training_process is not None:
             self.cleanup_termination(None)
@@ -338,19 +339,7 @@
 
     def terminate(self, inference_manager: InferenceManager):
         """Clean up resources and save the final model."""
-<<<<<<< HEAD
         time.sleep(5)
-=======
-        termination_data = {
-            "current_model": self.current_model,
-            "checkpoints": self.checkpoints,
-            "last_checkpoint": self.last_checkpoint,
-        }
-        try:
-            # Stop the inference server
-            if inference_manager.process is not None:
-                inference_manager.kill()
->>>>>>> d1024777
 
         while inference_manager and inference_manager.is_updating:  # Use the property instead of direct access
             print("Waiting for final weight updates to finish before saving...")
@@ -471,33 +460,20 @@
             self.status_thread = None
             self.data_count = 0
 
-<<<<<<< HEAD
-=======
-            if self.train_kwargs and "output_dir" in self.train_kwargs:
-                print(
-                    f"Training completed. Model saved to {self.train_kwargs['output_dir']}"
-                )
-                if not os.path.exists(self.train_kwargs["output_dir"]):
-                    print(
-                        f"Warning: Output directory {self.train_kwargs['output_dir']} does not exist"
-                    )
-                output_dir = self.train_kwargs["output_dir"]
-                self.train_kwargs = None
-            else:
-                print("Training terminated, no output directory specified")
-                self.train_kwargs = None
-
-        return termination_data
-
-    def _should_update_model(self):
-        return self.model_saved_and_reload_requested
->>>>>>> d1024777
 
 
 def get_free_port() -> int:
     """
-    Return a free TCP port on localhost.
+    Return a randomly selected free TCP port on localhost from a selection of 3-4 ports.
     """
-    with socket.socket(socket.AF_INET, socket.SOCK_STREAM) as s:
-        s.bind(("localhost", 0))
-        return s.getsockname()[1]+    import random
+    import socket
+    ports = []
+    for _ in range(random.randint(5, 10)):
+        try:
+            with socket.socket(socket.AF_INET, socket.SOCK_STREAM) as s:
+                s.bind(("localhost", 0))
+                ports.append(s.getsockname()[1])
+        except Exception as e:
+            print(f"Error binding to port: {e}")
+    return random.choice(ports)