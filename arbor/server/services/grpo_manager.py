--- conflicted
+++ resolved
@@ -47,8 +47,10 @@
     def _signal_handler(self, signum, frame):
         """Handle keyboard interrupt (SIGINT) gracefully."""
         print("\nReceived keyboard interrupt. Shutting down gracefully...")
+        # Sleep for a bit to let async operations go through
+        time.sleep(3)
         if self.training_process is not None:
-            self.terminate(None)
+            self.cleanup_termination(None)
 
     def make_output_dir(
         self, model_name: str, run_suffix: Optional[str] = None
@@ -309,36 +311,8 @@
             "last_checkpoint": self.last_checkpoint,
         }
 
-<<<<<<< HEAD
-    async def update_model(self, request, inference_manager: InferenceManager):
-        if inference_manager._session:
-            # Create a new event loop if one doesn't exist
-            # try:
-            #     loop = asyncio.get_event_loop()
-            # except RuntimeError:
-            #     loop = asyncio.new_event_loop()
-            #     asyncio.set_event_loop(loop)
-
-            # # Run the session closure in the event loop
-            # loop.run_until_complete(inference_manager._session.close())
-            await inference_manager._session.close()
-            inference_manager._session = None
-
-        inference_manager.inference_count = 0
-        inference_manager.restarting = True
-
-        self.model_saved_and_reload_requested = True
-        self.server_comms_handler.send_command({"command": "save_model"})
-        while self.model_saved_and_reload_requested:
-            print(
-                "Waiting for model to be saved and reloaded... This usually takes 20-30 seconds"
-            )
-            # time.sleep(5)
-            await asyncio.sleep(5)
-=======
     def update_model(self, request, inference_manager: InferenceManager):
         # No longer used
->>>>>>> 34efb50d
         return {
             "current_model": self.current_model,
             "checkpoints": self.checkpoints,
@@ -365,19 +339,7 @@
 
     def terminate(self, inference_manager: InferenceManager):
         """Clean up resources and save the final model."""
-<<<<<<< HEAD
-        termination_data = {
-            "current_model": self.current_model,
-            "checkpoints": self.checkpoints,
-            "last_checkpoint": self.last_checkpoint,
-        }
-        try:
-            # Stop the inference server
-            if inference_manager.process is not None:
-                inference_manager.kill()
-=======
         time.sleep(5)
->>>>>>> 34efb50d
 
         while inference_manager and inference_manager.is_updating:  # Use the property instead of direct access
             print("Waiting for final weight updates to finish before saving...")
@@ -498,27 +460,6 @@
             self.status_thread = None
             self.data_count = 0
 
-<<<<<<< HEAD
-            if self.train_kwargs and "output_dir" in self.train_kwargs:
-                print(
-                    f"Training completed. Model saved to {self.train_kwargs['output_dir']}"
-                )
-                if not os.path.exists(self.train_kwargs["output_dir"]):
-                    print(
-                        f"Warning: Output directory {self.train_kwargs['output_dir']} does not exist"
-                    )
-                output_dir = self.train_kwargs["output_dir"]
-                self.train_kwargs = None
-            else:
-                print("Training terminated, no output directory specified")
-                self.train_kwargs = None
-
-        return termination_data
-
-    def _should_update_model(self):
-        return self.model_saved_and_reload_requested
-=======
->>>>>>> 34efb50d
 
 
 def get_free_port() -> int:
