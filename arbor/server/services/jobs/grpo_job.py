--- conflicted
+++ resolved
@@ -158,28 +158,6 @@
             return inference_manager.launch_job(request.model, inference_launch_config, self.trainer_controller)
 
         self.inference_job = _launch_inference_job(request.inference_config, inference_gpus, self.trainer_controller)
-
-<<<<<<< HEAD
-        max_context_length_from_request = arbor_train_kwargs.get("max_context_length")
-        effective_max_context_length = (
-            max_context_length_from_request
-            if max_context_length_from_request is not None
-            else self.config.max_context_length
-        )
-
-        inference_launch_config = InferenceLaunchConfig(
-            max_context_length=effective_max_context_length,
-            gpu_ids=inference_gpus,
-            is_grpo=True,
-            grpo_job_id=self.id,
-        )
-        logger.info("Launching inference server...")
-        self.inference_job = inference_manager.launch_job(
-            request.model,
-            inference_launch_config,
-        )
-=======
->>>>>>> df132c01
 
         # Set up logging paths for both GRPO and inference jobs
         log_dir = self._make_log_dir()
@@ -315,9 +293,6 @@
         return True
 
     def grpo_step(self, request: GRPOStepRequest) -> str:
-        with open("request2.jsonl", "a") as f:
-            f.write(json.dumps(request.model_dump()) + "\n")
-
         self.validate_batch(request.batch)
 
         def _handle_group_data(group: list[dict]):
