from typing import TYPE_CHECKING

from arbor.server.core.config import Config
from arbor.server.services.jobs.inference_job import InferenceJob
from arbor.server.services.jobs.inference_launch_config import InferenceLaunchConfig
from arbor.server.services.managers.base_manager import BaseManager

if TYPE_CHECKING:
    from arbor.server.services.managers.gpu_manager import GPUManager


class InferenceManager(BaseManager):
    def __init__(self, config: Config, gpu_manager: "GPUManager" = None):
        super().__init__(config)
        self.inference_jobs: dict[str, InferenceJob] = {}
        self.gpu_manager = gpu_manager

    # TODO: request_json should be checked for launch_model_config or something
    async def route_inference(self, request_json: dict):
        model = request_json["model"]
        self.logger.info(f"Running inference for model {model}")

        # If model isnt launched, launch it
        # TODO: Check that there are GPUs available. If not, do hot swap or something.
        inference_job = self.inference_jobs.get(model, None)
        if inference_job is None:
            try:
                inference_job = InferenceJob(self.config)

                # Allocate GPUs through GPU manager if available
                if self.gpu_manager:
                    # Request 1 GPU for inference by default
                    allocated_gpus = self.gpu_manager.allocate_gpus(inference_job.id, 1)
                    self.logger.info(
                        f"Allocated GPUs {allocated_gpus} for inference job {inference_job.id}"
                    )
                else:
                    # Fallback to first GPU in config if no GPU manager
                    allocated_gpus = (
                        [self.config.gpu_ids[0]] if self.config.gpu_ids else [0]
                    )
                    self.logger.warning("No GPU manager available, using config GPUs")

                inference_launch_config = InferenceLaunchConfig(gpu_ids=allocated_gpus)
                inference_job.launch(model, inference_launch_config)
                # This needs to have a unique id or something, not be referenced by model
                self.inference_jobs[model] = inference_job
            except Exception as e:
                self.logger.error(f"Error launching model {model}: {e}")
                # Release GPUs if allocation succeeded but launch failed
                if self.gpu_manager:
                    self.gpu_manager.release_gpus(inference_job.id)
                raise e

        return await inference_job.run_inference(request_json)

    def launch_job(self, model: str, launch_config: InferenceLaunchConfig):
        assert launch_config.gpu_ids is not None, "GPU IDs must be set in the config"
        assert (
            len(launch_config.gpu_ids) > 0
        ), f"Inference Job must have at least one GPU in gpu_ids. Currently set to {launch_config.gpu_ids}"
        inference_job = InferenceJob(self.config)
<<<<<<< HEAD

        # Use provided GPU IDs or allocate through GPU manager
        if launch_kwargs.gpu_ids is None and self.gpu_manager:
            # If no GPUs specified and we have a GPU manager, allocate 1 GPU
            allocated_gpus = self.gpu_manager.allocate_gpus(inference_job.id, 1)
            launch_kwargs.gpu_ids = allocated_gpus
            self.logger.info(
                f"Allocated GPUs {allocated_gpus} for inference job {inference_job.id}"
            )
        elif launch_kwargs.gpu_ids is None:
            # Fallback to first GPU in config
            launch_kwargs.gpu_ids = (
                [self.config.gpu_ids[0]] if self.config.gpu_ids else [0]
            )

        inference_job.launch(model, launch_kwargs)
        if launch_kwargs.is_grpo and launch_kwargs.grpo_job_id:
            self.inference_jobs[launch_kwargs.grpo_job_id] = inference_job
=======
        inference_job.launch(model, launch_config)
        if launch_config.is_grpo and launch_config.grpo_job_id:
            self.inference_jobs[launch_config.grpo_job_id] = inference_job
>>>>>>> 151bc21f
        else:
            self.inference_jobs[model] = inference_job

        self.logger.debug(f"Active inference jobs: {list(self.inference_jobs.keys())}")
        return inference_job

    def cleanup(self) -> None:
        """Clean up all inference jobs and their resources"""
        if self._cleanup_called:
            return

        self.logger.info(f"Cleaning up {len(self.inference_jobs)} inference jobs...")

        for job_id, inference_job in self.inference_jobs.items():
            try:
                self.logger.debug(f"Cleaning up inference job {job_id}")

                # Release GPUs first
                if self.gpu_manager and hasattr(inference_job, "id"):
                    self.gpu_manager.release_gpus(inference_job.id)

                # Terminate the job
                inference_job.terminate()
            except Exception as e:
                self.logger.error(f"Error cleaning up inference job {job_id}: {e}")

        self.inference_jobs.clear()
        self._cleanup_called = True
        self.logger.info("InferenceManager cleanup completed")<|MERGE_RESOLUTION|>--- conflicted
+++ resolved
@@ -60,30 +60,24 @@
             len(launch_config.gpu_ids) > 0
         ), f"Inference Job must have at least one GPU in gpu_ids. Currently set to {launch_config.gpu_ids}"
         inference_job = InferenceJob(self.config)
-<<<<<<< HEAD
 
         # Use provided GPU IDs or allocate through GPU manager
-        if launch_kwargs.gpu_ids is None and self.gpu_manager:
+        if launch_config.gpu_ids is None and self.gpu_manager:
             # If no GPUs specified and we have a GPU manager, allocate 1 GPU
             allocated_gpus = self.gpu_manager.allocate_gpus(inference_job.id, 1)
-            launch_kwargs.gpu_ids = allocated_gpus
+            launch_config.gpu_ids = allocated_gpus
             self.logger.info(
                 f"Allocated GPUs {allocated_gpus} for inference job {inference_job.id}"
             )
-        elif launch_kwargs.gpu_ids is None:
+        elif launch_config.gpu_ids is None:
             # Fallback to first GPU in config
-            launch_kwargs.gpu_ids = (
+            launch_config.gpu_ids = (
                 [self.config.gpu_ids[0]] if self.config.gpu_ids else [0]
             )
 
-        inference_job.launch(model, launch_kwargs)
-        if launch_kwargs.is_grpo and launch_kwargs.grpo_job_id:
-            self.inference_jobs[launch_kwargs.grpo_job_id] = inference_job
-=======
         inference_job.launch(model, launch_config)
         if launch_config.is_grpo and launch_config.grpo_job_id:
             self.inference_jobs[launch_config.grpo_job_id] = inference_job
->>>>>>> 151bc21f
         else:
             self.inference_jobs[model] = inference_job
 
