###############################################################################
# Initial Versions of this File Borrowed from Will Brown's Verifiers Library  #
# https://github.com/willccbb/verifiers                                       #
###############################################################################

import argparse
import json
import random
import signal
import sys
import threading
import time
from typing import Any, List, Optional, Union

import torch
import trl.extras.vllm_client
import zmq
from accelerate.utils import broadcast_object_list, gather, gather_object
from datasets import Dataset, IterableDataset, load_dataset
from peft import LoraConfig, PeftConfig
from transformers import (
    PreTrainedModel,
    PreTrainedTokenizerBase,
    Trainer,
    TrainerCallback,
    is_wandb_available,
)
from trl import GRPOConfig, GRPOTrainer
from trl.data_utils import maybe_apply_chat_template

from arbor.server.services.comms.comms import (
    ArborScriptCommsHandler,
    ArborServerCommsHandler,
)
from arbor.server.services.inference.vllm_client import VLLMClient
from arbor.server.services.scripts.utils.comms_monitors import CommandMonitor
from arbor.server.services.scripts.utils.dataset import BlockingRotatingQueueDataset

trl.extras.vllm_client.VLLMClient = VLLMClient

from arbor.server.utils.logging import get_logger

logger = get_logger(__name__)

if is_wandb_available():
    import wandb

last_step_time = None
last_queue_pop_time = None


def time_since_last_step():
    global last_step_time
    if last_step_time is None:
        return float("inf")
    return time.time() - last_step_time


def get_time_since_last_queue_pop():
    global last_queue_pop_time
    if last_queue_pop_time is None:
        return float("inf")
    return time.time() - last_queue_pop_time


class ArborGRPOTrainer(GRPOTrainer):
    def __init__(
        self,
        model: Union[str, PreTrainedModel],
        scale_rewards: bool = True,
        args: Optional[GRPOConfig] = None,
        train_dataset: Optional[Union[Dataset, IterableDataset]] = None,
        eval_dataset: Optional[Union[Dataset, IterableDataset]] = None,
        processing_class: Optional[PreTrainedTokenizerBase] = None,
        callbacks: Optional[list[TrainerCallback]] = None,
        optimizers: tuple[
            Optional[torch.optim.Optimizer], Optional[torch.optim.lr_scheduler.LambdaLR]
        ] = (None, None),
        peft_config: Optional["PeftConfig"] = None,
        comms_handler: Optional[ArborScriptCommsHandler] = None,
        vllm_group_port: Optional[int] = None,
        **kwargs,
    ):
        super().__init__(
            model=model,
            reward_funcs=[],
            args=args,
            train_dataset=train_dataset,
            eval_dataset=eval_dataset,
            processing_class=processing_class,
            callbacks=callbacks,
            optimizers=optimizers,
            peft_config=peft_config,
            **kwargs,
        )
        self.peft_config = peft_config
        self.scale_rewards = scale_rewards
        self.comms_handler = comms_handler

        self.vllm_client = None
        args.use_vllm = True
        self.use_vllm = True
        if self.accelerator.is_main_process:
            logger.info(
                f"Initializing vLLM client with server port {args.vllm_server_port} and group port {vllm_group_port}"
            )
            self.vllm_client = VLLMClient(
                args.vllm_server_host,
                args.vllm_server_port,
                group_port=vllm_group_port,
                connection_timeout=args.vllm_server_timeout,
            )
            self.vllm_client.init_communicator()

        # vLLM specific sampling arguments
        self.guided_decoding_regex = args.vllm_guided_decoding_regex

        self._last_loaded_step = (
            -1
        )  # tag to avoid useless loading during grad accumulation

        # When using vLLM, the main process is responsible for loading the model weights. This can cause process
        # desynchronization and seems to lead to DeepSpeed hanging during initialization. To prevent this, we
        # synchronize all processes after vLLM has been fully initialized.
        self.accelerator.wait_for_everyone()

    def _generate_and_score_completions(
        self, batch: List[dict[str, Any]]
    ) -> dict[str, Union[torch.Tensor, Any]]:
        device = self.accelerator.device
        mode = "train" if self.model.training else "eval"

        # Process prompts and completions
        prompt_completion_texts = []
        for example in batch:
            prompt_completion_texts.append(
                maybe_apply_chat_template(
                    {
                        "prompt": example["messages"],
                        "completion": (
                            example["completion"]
                            if isinstance(example["completion"], list)
                            else [example["completion"]]
                        ),
                    },
                    self.processing_class,
                )
            )

        # Tokenize prompts
        prompts_text = [
            prompt_completion_text["prompt"]
            for prompt_completion_text in prompt_completion_texts
        ]
        prompt_inputs = self.processing_class(
            prompts_text,
            return_tensors="pt",
            padding=True,
            padding_side="left",
            add_special_tokens=False,
        ).to(device)
        prompt_ids = Trainer._prepare_inputs(self, prompt_inputs)
        prompt_ids, prompt_mask = (
            prompt_inputs["input_ids"],
            prompt_inputs["attention_mask"],
        )

        # Tokenize completions
        completions_text = [
            prompt_completion_text["completion"]
            for prompt_completion_text in prompt_completion_texts
        ]
        completion_inputs = self.processing_class(
            completions_text,
            return_tensors="pt",
            padding=True,
            add_special_tokens=False,
        ).to(device)
        completion_ids, completion_mask = (
            completion_inputs["input_ids"],
            completion_inputs["attention_mask"],
        )

        if self.max_prompt_length is not None:
            if prompt_ids.shape[1] > self.max_prompt_length:
                logger.info(f"Truncating prompt to {self.max_prompt_length} tokens")
            prompt_ids = prompt_ids[:, -self.max_prompt_length :]
            prompt_mask = prompt_mask[:, -self.max_prompt_length :]

        if self.max_completion_length is not None:
            if completion_ids.shape[1] > self.max_completion_length:
                logger.info(
                    f"Truncating completion to {self.max_completion_length} tokens"
                )
            completion_ids = completion_ids[:, : self.max_completion_length]
            completion_mask = completion_mask[:, : self.max_completion_length]

        prompt_ids = broadcast_object_list(prompt_ids)
        prompt_mask = broadcast_object_list(prompt_mask)
        completion_ids = broadcast_object_list(completion_ids)
        completion_mask = broadcast_object_list(completion_mask)

        process_slice = slice(
            self.accelerator.process_index * len(batch),
            (self.accelerator.process_index + 1) * len(batch),
        )

        prompt_ids = prompt_ids[process_slice]
        prompt_mask = prompt_mask[process_slice]
        completion_ids = completion_ids[process_slice]
        completion_mask = completion_mask[process_slice]

        is_eos = completion_ids == self.processing_class.eos_token_id

        # Sum along sequence dimension (dim=1) to get completion length per sequence, used for logging
        completion_lengths = completion_mask.sum(1)

        # If mask_truncated_completions is enabled, zero out truncated completions in completion_mask
        if self.mask_truncated_completions:
            truncated_completions = ~is_eos.any(dim=1)
            completion_mask = (
                completion_mask * (~truncated_completions).unsqueeze(1).int()
            )

        prompt_completion_ids = torch.cat([prompt_ids, completion_ids], dim=1)
        attention_mask = torch.cat([prompt_mask, completion_mask], dim=1)  # (B, P+C)

        logger.info(
            f"prompt_completion_ids.shape (after truncation, if enabled): {prompt_completion_ids.shape}, prompt_ids.shape: {prompt_ids.shape}, completion_ids.shape: {completion_ids.shape}"
        )

        logits_to_keep = completion_ids.size(1)
        batch_size = (
            self.args.per_device_train_batch_size
            if mode == "train"
            else self.args.per_device_eval_batch_size
        )

        with torch.no_grad():
            # When using num_iterations == 1, old_per_token_logps == per_token_logps, so we can skip it's
            # computation here, and use per_token_logps.detach() instead.
            if (
                self.num_iterations > 1
                or self.args.steps_per_generation
                > self.args.gradient_accumulation_steps
            ):
                old_per_token_logps = self._get_per_token_logps(
                    self.model,
                    prompt_completion_ids,
                    attention_mask,
                    logits_to_keep,
                    batch_size,
                )
            else:
                old_per_token_logps = None

        rewards = torch.tensor(
            [example["reward"] for example in batch], dtype=torch.float32
        ).to(device)
        rewards = gather(rewards)
        mean_grouped_rewards = rewards.view(-1, self.num_generations).mean(dim=1)
        std_grouped_rewards = rewards.view(-1, self.num_generations).std(dim=1)

        mean_grouped_rewards = mean_grouped_rewards.repeat_interleave(
            self.num_generations, dim=0
        )
        std_grouped_rewards = std_grouped_rewards.repeat_interleave(
            self.num_generations, dim=0
        )
        is_std_zero = torch.isclose(
            std_grouped_rewards, torch.zeros_like(std_grouped_rewards)
        )

        advantages = rewards - mean_grouped_rewards

        if self.scale_rewards:
            # Scale the rewards to be between 0 and 1
            advantages = advantages / (std_grouped_rewards + 1e-4)

        # Slice to keep only the local part of the data
        process_slice = slice(
            self.accelerator.process_index * len(batch),
            (self.accelerator.process_index + 1) * len(batch),
        )
        all_process_advantages = (
            advantages.clone()
        )  # keep the aggregated advantages for logging
        advantages = advantages[process_slice]

        # Log the metrics
        if mode == "train":
            self.state.num_input_tokens_seen += (
                self.accelerator.gather(attention_mask.sum()).sum().item()
            )
        self._metrics[mode]["num_tokens"] = [self.state.num_input_tokens_seen]

        # Log completion lengths, mean, min, max
        agg_completion_lengths = self.accelerator.gather(completion_lengths)
        self._metrics[mode]["completions/mean_length"].append(
            agg_completion_lengths.float().mean().item()
        )
        self._metrics[mode]["completions/min_length"].append(
            agg_completion_lengths.float().min().item()
        )
        self._metrics[mode]["completions/max_length"].append(
            agg_completion_lengths.float().max().item()
        )

        # Identify sequences that terminated with EOS and log their lengths
        agg_terminated_with_eos = self.accelerator.gather(is_eos.any(dim=1))
        term_completion_lengths = agg_completion_lengths[agg_terminated_with_eos]
        clipped_completions_ratio = 1 - len(term_completion_lengths) / len(
            agg_completion_lengths
        )
        self._metrics[mode]["completions/clipped_ratio"].append(
            clipped_completions_ratio
        )
        if (
            len(term_completion_lengths) == 0
        ):  # edge case where no terminated sequences are found
            term_completion_lengths = torch.zeros(1, device=device)
        self._metrics[mode]["completions/mean_terminated_length"].append(
            term_completion_lengths.float().mean().item()
        )
        self._metrics[mode]["completions/min_terminated_length"].append(
            term_completion_lengths.float().min().item()
        )
        self._metrics[mode]["completions/max_terminated_length"].append(
            term_completion_lengths.float().max().item()
        )

        # Calculate mean reward per function, but only for samples where the function was applied (non-NaN values)
        self._metrics[mode]["reward"].append(mean_grouped_rewards.mean().item())
        self._metrics[mode]["reward_std"].append(std_grouped_rewards.mean().item())
        self._metrics[mode]["frac_reward_zero_std"].append(
            is_std_zero.float().mean().item()
        )

        # Log prompt and completion texts
        self._textual_logs["prompt"].extend(gather_object(prompts_text))
        self._textual_logs["completion"].extend(gather_object(completions_text))
        self._textual_logs["advantages"].extend(all_process_advantages.tolist())

        return {
            "prompt_ids": prompt_ids,
            "prompt_mask": prompt_mask,
            "completion_ids": completion_ids,
            "completion_mask": completion_mask,
            "advantages": advantages,
            "old_per_token_logps": old_per_token_logps,
        }


class LastStepTimeCallback(TrainerCallback):
    "A callback that prints a message at the beginning of training"

    def on_step_end(self, args, state, control, **kwargs):
        global last_step_time
        logger.info(f"Time since last step: {time_since_last_step()}")
        last_step_time = time.time()


class WeightUpdateCallback(TrainerCallback):
    """A callback that sends weight update completion status after each step"""

    def __init__(self):
        self.comms_handler = None
        self.trainer = None

    def set_comms_handler(self, comms_handler: ArborScriptCommsHandler):
        self.comms_handler = comms_handler

    def set_trainer(self, trainer):
        self.trainer = trainer

    def on_step_end(self, args, state, control, **kwargs):
        if self.comms_handler and self.comms_handler.is_main_process and self.trainer:
            if state.global_step != self.trainer._last_loaded_step:
                logger.info("Updating inference model...")
                self.comms_handler.send_status({"status": "weight_update_start"})
                self.trainer._move_model_to_vllm()
                self.trainer._last_loaded_step = state.global_step
                self.comms_handler.send_status({"status": "weight_update_complete"})


<<<<<<< HEAD
=======
class BlockingQueueDataset(Dataset):
    def __init__(
        self,
        accelerator: Accelerator,
        comms_handler: ArborScriptCommsHandler,
        size=10_000,  # Just a random number
        maxsize=100,
    ):
        self.size = size
        self.accelerator = accelerator
        self.comms_handler = comms_handler
        self.get_cached_data = lru_cache(maxsize=maxsize)(self._get_data)
        self.completion_counters = {}

    def __len__(self):
        return self.size

    def _get_data(self, idx):
        rank = self.accelerator.process_index
        world_size = self.accelerator.num_processes

        if self.accelerator.is_main_process:
            global last_queue_pop_time
            last_queue_pop_time = time.time()

        if idx not in self.completion_counters:
            self.completion_counters[idx] = 0

        try:
            new_data = self.comms_handler.receive_data()

        except Exception as e:
            logger.error(f"[rank {rank}] Error receiving data: {e}")
            new_data = None

        return new_data

    def __getitem__(self, idx):
        data = self.get_cached_data(idx)
        # Create hash of data to detect if processes are using the same idx for the same data
        data_hash = format(abs(hash(str(data))) % (16**8), "08x")

        if data is None:
            return None

        counter = self.completion_counters.get(idx, 0)
        item = data[counter]
        self.completion_counters[idx] = (counter + 1) % len(data)
        return item


class CommandMonitor:
    def __init__(
        self,
        comms_handler: ArborScriptCommsHandler,
        trainer: ArborGRPOTrainer,
        base_model_name: str,
    ):
        self.comms_handler = comms_handler
        self.trainer = trainer
        self.base_model_name = base_model_name
        self.command_thread = threading.Thread(
            target=self._monitor_commands, daemon=True
        )
        self.command_thread.start()

    def _monitor_commands(self):
        """Background thread that monitors for commands from the server."""
        if not self.comms_handler:
            return
        try:
            for command in self.comms_handler.receive_command():
                logger.info(f"Main process received command: {command}")
                if (
                    command.get("command") == "save_model"
                    and self.trainer.accelerator.is_main_process
                ):
                    logger.info(
                        f"Instructed to save model at {self.trainer.args.output_dir}"
                    )
                    while (
                        time_since_last_step() <= 10
                        or get_time_since_last_queue_pop() <= 10
                    ):
                        logger.info(f"Waiting for steps to finish")
                        logger.info(
                            f"Time since last step: {time_since_last_step():.1f} (needs to be >= 10)"
                        )
                        logger.info(
                            f"Time since last queue pop: {get_time_since_last_queue_pop():.1f} (needs to be >= 10)"
                        )
                        time.sleep(5)
                    logger.info("Saving model...")
                    if self.trainer.peft_config:
                        self.trainer.save_model(
                            output_dir=self.trainer.args.output_dir + "/adapter/"
                        )
                        _model_to_merge = AutoPeftModelForCausalLM.from_pretrained(
                            self.trainer.args.output_dir + "/adapter/",
                            config=self.trainer.peft_config,
                        )
                        merged_model = _model_to_merge.merge_and_unload()
                        merged_model.save_pretrained(
                            self.trainer.args.output_dir,
                            safe_serialization=True,
                        )
                        self.trainer.processing_class.save_pretrained(
                            self.trainer.args.output_dir
                        )
                    else:
                        self.trainer.save_model()

                    logger.info("Model saved")
                    self.comms_handler.send_status(
                        {
                            "status": "model_saved",
                            "output_dir": self.trainer.args.output_dir,
                        }
                    )
                elif command.get("command") == "save_checkpoint":
                    logger.info(
                        f"Instructed to save checkpoint {command.get('checkpoint_name')}"
                    )
                    while (
                        time_since_last_step() <= 10
                        or get_time_since_last_queue_pop() <= 10
                    ):
                        logger.info(f"Waiting for steps to finish")
                        logger.info(
                            f"Time since last step: {time_since_last_step():.1f} (needs to be >= 10)"
                        )
                        logger.info(
                            f"Time since last queue pop: {get_time_since_last_queue_pop():.1f} (needs to be >= 10)"
                        )
                        time.sleep(5)
                    if self.trainer.peft_config:
                        self.trainer.save_model(
                            output_dir=self.trainer.args.output_dir
                            + f"/checkpoints/{command.get('checkpoint_name')}/adapter/"
                        )
                        _model_to_merge = AutoPeftModelForCausalLM.from_pretrained(
                            self.trainer.args.output_dir
                            + f"/checkpoints/{command.get('checkpoint_name')}/adapter/",
                            config=self.trainer.peft_config,
                        )
                        merged_model = _model_to_merge.merge_and_unload()
                        merged_model.save_pretrained(
                            self.trainer.args.output_dir
                            + f"/checkpoints/{command.get('checkpoint_name')}/",
                            safe_serialization=True,
                        )
                        self.trainer.processing_class.save_pretrained(
                            self.trainer.args.output_dir
                            + f"/checkpoints/{command.get('checkpoint_name')}/"
                        )
                    else:
                        self.trainer.save_model(
                            output_dir=self.trainer.args.output_dir
                            + f"/checkpoints/{command.get('checkpoint_name')}/"
                        )

                    # Copy checkpoint files to root output directory
                    checkpoint_dir = (
                        self.trainer.args.output_dir
                        + f"/checkpoints/{command.get('checkpoint_name')}/"
                    )
                    root_dir = self.trainer.args.output_dir

                    # Copy all files from checkpoint dir to root dir, overwriting if they exist
                    # (effectively saves the checkpoint to the output directory)
                    for item in os.listdir(checkpoint_dir):
                        src = os.path.join(checkpoint_dir, item)
                        dst = os.path.join(root_dir, item)
                        if os.path.isdir(src):
                            if os.path.exists(dst):
                                shutil.rmtree(dst)
                            shutil.copytree(src, dst)
                        else:
                            shutil.copy2(src, dst)

                    self.comms_handler.send_status(
                        {
                            "status": "checkpoint_saved",
                            "checkpoint_name": command.get("checkpoint_name"),
                            "output_dir": self.trainer.args.output_dir
                            + f"/checkpoints/{command.get('checkpoint_name')}/",
                        }
                    )
                    self.comms_handler.send_status(
                        {
                            "status": "model_saved",
                            "output_dir": self.trainer.args.output_dir,
                        }
                    )
                elif command.get("command") == "terminate":
                    logger.info("TERMINATED")
                    self.trainer.accelerator.end_training()
                    self.comms_handler.send_status({"status": "terminated"})

        except Exception as e:
            logger.error(e)
            self.comms_handler.send_status({"status": "error", "error": str(e)})


>>>>>>> 14968dfa
def main():
    parser = argparse.ArgumentParser()
    parser.add_argument("--debug", action="store_true")

    pipe_args = parser.add_argument_group("Comms arguments")
    pipe_args.add_argument("--host", default="localhost")
    pipe_args.add_argument("--command_port", type=int, required=True)
    pipe_args.add_argument("--status_port", type=int, required=True)
    pipe_args.add_argument("--data_port", type=int, required=True)
    pipe_args.add_argument("--broadcast_port", type=int, required=True)
    pipe_args.add_argument("--handshake_port", type=int, required=True)
    pipe_args.add_argument("--vllm_group_port", type=int, required=True)
    pipe_args.add_argument("--vllm_port", type=int, required=True)

    training_args = parser.add_argument_group("Training arguments")
    training_args.add_argument(
        "--model",
        type=str,
        help="Model to use for training",
    )
    training_args.add_argument(
        "--trl_train_kwargs",
        type=json.loads,
        help="Training arguments as a JSON string",
    )
    training_args.add_argument(
        "--arbor_train_kwargs",
        type=json.loads,
        help="Training arguments as a JSON string",
    )

    args = parser.parse_args()

    if args.debug:
        # python grpo_training.py --debug
        #  --command_port 0 --status_port 0
        #  --data_port 0 --broadcast_port 0
        #  --handshake_port 0 --model Qwen/Qwen3-0.6B
        #  --trl_train_kwargs '{"output_dir": ".", "report_to": "none"}'
        server_comms_handler = ArborServerCommsHandler(
            host=args.host,
        )

        args.command_port = server_comms_handler.command_port
        args.status_port = server_comms_handler.status_port
        args.data_port = server_comms_handler.data_port
        args.broadcast_port = server_comms_handler.broadcast_port
        args.handshake_port = server_comms_handler.handshake_port

        handshake_thread = threading.Thread(
            target=server_comms_handler.wait_for_clients, args=(1,), daemon=True
        )
        handshake_thread.start()

        def debug_data_generator():
            tldr_dataset = load_dataset("trl-lib/tldr", split="train")
            idx = 0
            for item in tldr_dataset:
                input_messages = [{"role": "user", "content": item["prompt"]}]
                completions = [
                    {
                        "role": "assistant",
                        "content": "This is a test completion"
                        + hex(random.randint(0, 0xFFFFFF))[2:],
                    }
                    for _ in range(8)
                ]

                rewards = [-abs(20 - len(c["content"])) for c in completions]
                batch = []
                for completion, reward in zip(completions, rewards):
                    batch.append(
                        {
                            "messages": input_messages,
                            "completion": completion,
                            "reward": reward,
                        }
                    )
                server_comms_handler.send_data(batch)
                time.sleep(1)

                if idx >= 25:
                    server_comms_handler.send_command({"command": "save_model"})

        debug_thread = threading.Thread(target=debug_data_generator, daemon=True)
        debug_thread.start()

        def status_listener():
            # Need to set subscription for PUB/SUB pattern
            server_comms_handler.status_socket.setsockopt_string(zmq.SUBSCRIBE, "")
            for status in server_comms_handler.receive_status():
                logger.info(f"Status: {status}")

        status_listener_thread = threading.Thread(target=status_listener, daemon=True)
        status_listener_thread.start()

    try:
        trl_train_args = {**(args.trl_train_kwargs or {})}
        arbor_train_args = {**(args.arbor_train_kwargs or {})}

        # TODO: These assertions should be done in some better way
        assert "output_dir" in trl_train_args, "output_dir is required"
        if "gradient_checkpointing_kwargs" in trl_train_args and arbor_train_args.get(
            "lora", False
        ):
            logger.info(
                "Setting gradient_checkpointing_kwargs to use_reentrant=False for LORA training"
            )
            trl_train_args["gradient_checkpointing_kwargs"] = {
                **(trl_train_args.get("gradient_checkpointing_kwargs") or {}),
                "use_reentrant": False,
            }

        lora_config = None
        if arbor_train_args.get("lora", False):
            logger.info("Using LORA for PEFT")
            lora_config = LoraConfig(
                r=16,
                lora_alpha=64,
                target_modules=[
                    "q_proj",
                    "k_proj",
                    "v_proj",
                    "o_proj",
                    "up_proj",
                    "down_proj",
                    "gate_proj",
                ],
                task_type="CAUSAL_LM",
                lora_dropout=0.05,
                inference_mode=False,
            )

        if "report_to" in trl_train_args and trl_train_args["report_to"] == "wandb":
            import wandb

            if "wandb_kwargs" in arbor_train_args and arbor_train_args["wandb_kwargs"]:
                wandb.init(**arbor_train_args["wandb_kwargs"])

        training_args = GRPOConfig(
            dataloader_num_workers=0,
            shuffle_dataset=False,
            vllm_server_port=args.vllm_port,
            **trl_train_args,
        )

        weight_update_callback = WeightUpdateCallback()
        trainer = ArborGRPOTrainer(
            model=args.model,
            args=training_args,
            train_dataset=BlockingRotatingQueueDataset(None, None),
            callbacks=[LastStepTimeCallback(), weight_update_callback],
            peft_config=lora_config,
            vllm_group_port=args.vllm_group_port,
        )
        # Create client handler
        comms_handler = ArborScriptCommsHandler(
            host=args.host,
            command_port=args.command_port,
            status_port=args.status_port,
            data_port=args.data_port,
            broadcast_port=args.broadcast_port,
            handshake_port=args.handshake_port,
            is_main_process=trainer.accelerator.is_main_process,
        )
        weight_update_callback.set_comms_handler(comms_handler)
        weight_update_callback.set_trainer(trainer)
        trainer.comms_handler = comms_handler

        # Initialize the dataset with the actual accelerator
        trainer.train_dataset = BlockingRotatingQueueDataset(
            accelerator=trainer.accelerator,
            comms_handler=trainer.comms_handler,
        )

        command_monitor = CommandMonitor(
            comms_handler=comms_handler,
            trainer=trainer,
            base_model_name=args.model,
        )
        command_monitor.start()

        # Add signal handlers for graceful shutdown
        def signal_handler(signum, frame):
            logger.info(f"\nReceived signal {signum}. Initiating graceful shutdown...")
            logger.info("Ending training...")
            trainer.accelerator.end_training()
            logger.info("Closing communications...")
            comms_handler.close()
            sys.exit(0)

        signal.signal(signal.SIGINT, signal_handler)
        signal.signal(signal.SIGTERM, signal_handler)

        logger.info("Training...")
        trainer.train()

    except KeyboardInterrupt:
        logger.info("\nReceived interrupt, shutting down...")
    except Exception as e:
        logger.error(f"Error: {e}")
        comms_handler.send_status({"status": "error", "error": str(e)})
        raise e
    finally:
        logger.info("Cleaning up resources...")
        trainer.accelerator.end_training()
        comms_handler.close()
        logger.info("Cleanup complete")


if __name__ == "__main__":
    main()<|MERGE_RESOLUTION|>--- conflicted
+++ resolved
@@ -383,213 +383,6 @@
                 self.comms_handler.send_status({"status": "weight_update_complete"})
 
 
-<<<<<<< HEAD
-=======
-class BlockingQueueDataset(Dataset):
-    def __init__(
-        self,
-        accelerator: Accelerator,
-        comms_handler: ArborScriptCommsHandler,
-        size=10_000,  # Just a random number
-        maxsize=100,
-    ):
-        self.size = size
-        self.accelerator = accelerator
-        self.comms_handler = comms_handler
-        self.get_cached_data = lru_cache(maxsize=maxsize)(self._get_data)
-        self.completion_counters = {}
-
-    def __len__(self):
-        return self.size
-
-    def _get_data(self, idx):
-        rank = self.accelerator.process_index
-        world_size = self.accelerator.num_processes
-
-        if self.accelerator.is_main_process:
-            global last_queue_pop_time
-            last_queue_pop_time = time.time()
-
-        if idx not in self.completion_counters:
-            self.completion_counters[idx] = 0
-
-        try:
-            new_data = self.comms_handler.receive_data()
-
-        except Exception as e:
-            logger.error(f"[rank {rank}] Error receiving data: {e}")
-            new_data = None
-
-        return new_data
-
-    def __getitem__(self, idx):
-        data = self.get_cached_data(idx)
-        # Create hash of data to detect if processes are using the same idx for the same data
-        data_hash = format(abs(hash(str(data))) % (16**8), "08x")
-
-        if data is None:
-            return None
-
-        counter = self.completion_counters.get(idx, 0)
-        item = data[counter]
-        self.completion_counters[idx] = (counter + 1) % len(data)
-        return item
-
-
-class CommandMonitor:
-    def __init__(
-        self,
-        comms_handler: ArborScriptCommsHandler,
-        trainer: ArborGRPOTrainer,
-        base_model_name: str,
-    ):
-        self.comms_handler = comms_handler
-        self.trainer = trainer
-        self.base_model_name = base_model_name
-        self.command_thread = threading.Thread(
-            target=self._monitor_commands, daemon=True
-        )
-        self.command_thread.start()
-
-    def _monitor_commands(self):
-        """Background thread that monitors for commands from the server."""
-        if not self.comms_handler:
-            return
-        try:
-            for command in self.comms_handler.receive_command():
-                logger.info(f"Main process received command: {command}")
-                if (
-                    command.get("command") == "save_model"
-                    and self.trainer.accelerator.is_main_process
-                ):
-                    logger.info(
-                        f"Instructed to save model at {self.trainer.args.output_dir}"
-                    )
-                    while (
-                        time_since_last_step() <= 10
-                        or get_time_since_last_queue_pop() <= 10
-                    ):
-                        logger.info(f"Waiting for steps to finish")
-                        logger.info(
-                            f"Time since last step: {time_since_last_step():.1f} (needs to be >= 10)"
-                        )
-                        logger.info(
-                            f"Time since last queue pop: {get_time_since_last_queue_pop():.1f} (needs to be >= 10)"
-                        )
-                        time.sleep(5)
-                    logger.info("Saving model...")
-                    if self.trainer.peft_config:
-                        self.trainer.save_model(
-                            output_dir=self.trainer.args.output_dir + "/adapter/"
-                        )
-                        _model_to_merge = AutoPeftModelForCausalLM.from_pretrained(
-                            self.trainer.args.output_dir + "/adapter/",
-                            config=self.trainer.peft_config,
-                        )
-                        merged_model = _model_to_merge.merge_and_unload()
-                        merged_model.save_pretrained(
-                            self.trainer.args.output_dir,
-                            safe_serialization=True,
-                        )
-                        self.trainer.processing_class.save_pretrained(
-                            self.trainer.args.output_dir
-                        )
-                    else:
-                        self.trainer.save_model()
-
-                    logger.info("Model saved")
-                    self.comms_handler.send_status(
-                        {
-                            "status": "model_saved",
-                            "output_dir": self.trainer.args.output_dir,
-                        }
-                    )
-                elif command.get("command") == "save_checkpoint":
-                    logger.info(
-                        f"Instructed to save checkpoint {command.get('checkpoint_name')}"
-                    )
-                    while (
-                        time_since_last_step() <= 10
-                        or get_time_since_last_queue_pop() <= 10
-                    ):
-                        logger.info(f"Waiting for steps to finish")
-                        logger.info(
-                            f"Time since last step: {time_since_last_step():.1f} (needs to be >= 10)"
-                        )
-                        logger.info(
-                            f"Time since last queue pop: {get_time_since_last_queue_pop():.1f} (needs to be >= 10)"
-                        )
-                        time.sleep(5)
-                    if self.trainer.peft_config:
-                        self.trainer.save_model(
-                            output_dir=self.trainer.args.output_dir
-                            + f"/checkpoints/{command.get('checkpoint_name')}/adapter/"
-                        )
-                        _model_to_merge = AutoPeftModelForCausalLM.from_pretrained(
-                            self.trainer.args.output_dir
-                            + f"/checkpoints/{command.get('checkpoint_name')}/adapter/",
-                            config=self.trainer.peft_config,
-                        )
-                        merged_model = _model_to_merge.merge_and_unload()
-                        merged_model.save_pretrained(
-                            self.trainer.args.output_dir
-                            + f"/checkpoints/{command.get('checkpoint_name')}/",
-                            safe_serialization=True,
-                        )
-                        self.trainer.processing_class.save_pretrained(
-                            self.trainer.args.output_dir
-                            + f"/checkpoints/{command.get('checkpoint_name')}/"
-                        )
-                    else:
-                        self.trainer.save_model(
-                            output_dir=self.trainer.args.output_dir
-                            + f"/checkpoints/{command.get('checkpoint_name')}/"
-                        )
-
-                    # Copy checkpoint files to root output directory
-                    checkpoint_dir = (
-                        self.trainer.args.output_dir
-                        + f"/checkpoints/{command.get('checkpoint_name')}/"
-                    )
-                    root_dir = self.trainer.args.output_dir
-
-                    # Copy all files from checkpoint dir to root dir, overwriting if they exist
-                    # (effectively saves the checkpoint to the output directory)
-                    for item in os.listdir(checkpoint_dir):
-                        src = os.path.join(checkpoint_dir, item)
-                        dst = os.path.join(root_dir, item)
-                        if os.path.isdir(src):
-                            if os.path.exists(dst):
-                                shutil.rmtree(dst)
-                            shutil.copytree(src, dst)
-                        else:
-                            shutil.copy2(src, dst)
-
-                    self.comms_handler.send_status(
-                        {
-                            "status": "checkpoint_saved",
-                            "checkpoint_name": command.get("checkpoint_name"),
-                            "output_dir": self.trainer.args.output_dir
-                            + f"/checkpoints/{command.get('checkpoint_name')}/",
-                        }
-                    )
-                    self.comms_handler.send_status(
-                        {
-                            "status": "model_saved",
-                            "output_dir": self.trainer.args.output_dir,
-                        }
-                    )
-                elif command.get("command") == "terminate":
-                    logger.info("TERMINATED")
-                    self.trainer.accelerator.end_training()
-                    self.comms_handler.send_status({"status": "terminated"})
-
-        except Exception as e:
-            logger.error(e)
-            self.comms_handler.send_status({"status": "error", "error": str(e)})
-
-
->>>>>>> 14968dfa
 def main():
     parser = argparse.ArgumentParser()
     parser.add_argument("--debug", action="store_true")
