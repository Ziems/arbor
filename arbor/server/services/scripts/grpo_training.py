###############################################################################
# Initial Versions of this File Borrowed from Will Brown's Verifiers Library  #
# https://github.com/willccbb/verifiers                                       #
###############################################################################

import argparse
import shutil
import os
import json
import random
import threading
import time
import signal
import sys
from functools import lru_cache
from typing import Any, List, Optional, Union

import torch
import trl.extras.vllm_client
import zmq
from accelerate import Accelerator
from accelerate.utils import broadcast_object_list, gather, gather_object
from datasets import Dataset, IterableDataset, load_dataset
from peft import AutoPeftModelForCausalLM, LoraConfig, PeftConfig  # type: ignore
from torch.utils.data import Dataset
from transformers import (
    PreTrainedModel,
    PreTrainedTokenizerBase,
    Trainer,
    TrainerCallback,
    is_wandb_available,
)
from trl import GRPOConfig, GRPOTrainer
from trl.data_utils import maybe_apply_chat_template

from arbor.server.services.comms.comms import (
    ArborScriptCommsHandler,
    ArborServerCommsHandler,
)
from arbor.server.services.inference.vllm_client import VLLMClient

trl.extras.vllm_client.VLLMClient = VLLMClient

if is_wandb_available():
    import wandb

last_step_time = None
last_queue_pop_time = None


def time_since_last_step():
    global last_step_time
    if last_step_time is None:
        return float("inf")
    return time.time() - last_step_time


def get_time_since_last_queue_pop():
    global last_queue_pop_time
    if last_queue_pop_time is None:
        return float("inf")
    return time.time() - last_queue_pop_time


class ArborGRPOTrainer(GRPOTrainer):
    def __init__(
        self,
        model: Union[str, PreTrainedModel],
        scale_rewards: bool = True,
        args: Optional[GRPOConfig] = None,
        train_dataset: Optional[Union[Dataset, IterableDataset]] = None,
        eval_dataset: Optional[Union[Dataset, IterableDataset]] = None,
        processing_class: Optional[PreTrainedTokenizerBase] = None,
        callbacks: Optional[list[TrainerCallback]] = None,
        optimizers: tuple[
            Optional[torch.optim.Optimizer], Optional[torch.optim.lr_scheduler.LambdaLR]
        ] = (None, None),
        peft_config: Optional["PeftConfig"] = None,
        comms_handler: Optional[ArborScriptCommsHandler] = None,
        lora: Optional[bool] = False,
        # We do nothing with max_context_length right now
        vllm_group_port: Optional[int] = None,
        max_context_length: Optional[int] = None,
        **kwargs,
    ):
        super().__init__(
            model=model,
            reward_funcs=[],
            args=args,
            train_dataset=train_dataset,
            eval_dataset=eval_dataset,
            processing_class=processing_class,
            callbacks=callbacks,
            optimizers=optimizers,
            peft_config=peft_config,
            **kwargs,
        )
        self.peft_config = peft_config
        self.scale_rewards = scale_rewards
        self.comms_handler = comms_handler

        self.vllm_client = None
        args.use_vllm = True
        self.use_vllm = True
        if self.accelerator.is_main_process:
            print(
                f"Initializing vLLM client with server port {args.vllm_server_port} and group port {vllm_group_port}"
            )
            self.vllm_client = VLLMClient(
                args.vllm_server_host,
                args.vllm_server_port,
                group_port=vllm_group_port,
                connection_timeout=args.vllm_server_timeout,
            )
            self.vllm_client.init_communicator()

        # vLLM specific sampling arguments
        self.guided_decoding_regex = args.vllm_guided_decoding_regex

        self._last_loaded_step = (
            -1
        )  # tag to avoid useless loading during grad accumulation

        # When using vLLM, the main process is responsible for loading the model weights. This can cause process
        # desynchronization and seems to lead to DeepSpeed hanging during initialization. To prevent this, we
        # synchronize all processes after vLLM has been fully initialized.
        self.accelerator.wait_for_everyone()

    def _generate_and_score_completions(
        self, batch: List[dict[str, Any]]
    ) -> dict[str, Union[torch.Tensor, Any]]:
        device = self.accelerator.device
        mode = "train" if self.model.training else "eval"

        # Process prompts and completions
        prompt_completion_texts = []
        for example in batch:
            prompt_completion_texts.append(
                maybe_apply_chat_template(
                    {
                        "prompt": example["messages"],
                        "completion": [example["completion"]],
                    },
                    self.processing_class,
                )
            )

        # Tokenize prompts
        prompts_text = [
            prompt_completion_text["prompt"]
            for prompt_completion_text in prompt_completion_texts
        ]
        prompt_inputs = self.processing_class(
            prompts_text,
            return_tensors="pt",
            padding=True,
            padding_side="left",
            add_special_tokens=False,
        ).to(device)
        prompt_ids = Trainer._prepare_inputs(self, prompt_inputs)
        prompt_ids, prompt_mask = (
            prompt_inputs["input_ids"],
            prompt_inputs["attention_mask"],
        )

        # Tokenize completions
        completions_text = [
            prompt_completion_text["completion"]
            for prompt_completion_text in prompt_completion_texts
        ]
        completion_ids = self.processing_class(
            completions_text,
            return_tensors="pt",
            padding=True,
            add_special_tokens=False,
        ).to(device)
        completion_ids, completion_mask = (
            completion_ids["input_ids"],
            completion_ids["attention_mask"],
        )

        if self.max_prompt_length is not None:
            if prompt_ids.shape[1] > self.max_prompt_length:
                print(f"Truncating prompt to {self.max_prompt_length} tokens")
            prompt_ids = prompt_ids[:, -self.max_prompt_length :]
            prompt_mask = prompt_mask[:, -self.max_prompt_length :]

        if self.max_completion_length is not None:
            if completion_ids.shape[1] > self.max_completion_length:
                print(f"Truncating completion to {self.max_completion_length} tokens")
            completion_ids = completion_ids[:, : self.max_completion_length]
            completion_mask = completion_mask[:, : self.max_completion_length]

<<<<<<< HEAD
=======
        # Keeping this for when we switch to vllm
        # if self.state.global_step != self._last_loaded_step:
        #     self._move_model_to_vllm()
        #     self._last_loaded_step = self.state.global_step

        prompt_ids = broadcast_object_list(prompt_ids)
        prompt_mask = broadcast_object_list(prompt_mask)
        completion_ids = broadcast_object_list(completion_ids)
        completion_mask = broadcast_object_list(completion_mask)

        process_slice = slice(
            self.accelerator.process_index * len(batch),
            (self.accelerator.process_index + 1) * len(batch),
        )

        prompt_ids = prompt_ids[process_slice]
        prompt_mask = prompt_mask[process_slice]
        completion_ids = completion_ids[process_slice]
        completion_mask = completion_mask[process_slice]

        is_eos = completion_ids == self.processing_class.eos_token_id

        # If mask_truncated_completions is enabled, zero out truncated completions in completion_mask
        if self.mask_truncated_completions:
            truncated_completions = ~is_eos.any(dim=1)
            completion_mask = (
                completion_mask * (~truncated_completions).unsqueeze(1).int()
            )

>>>>>>> d1024777
        prompt_completion_ids = torch.cat([prompt_ids, completion_ids], dim=1)
        attention_mask = torch.cat([prompt_mask, completion_mask], dim=1)  # (B, P+C)

        print(
            f"prompt_completion_ids.shape (after truncation, if enabled): {prompt_completion_ids.shape}, prompt_ids.shape: {prompt_ids.shape}, completion_ids.shape: {completion_ids.shape}"
        )

        logits_to_keep = completion_ids.size(1)
        batch_size = (
            self.args.per_device_train_batch_size
            if mode == "train"
            else self.args.per_device_eval_batch_size
        )

        with torch.no_grad():
            # When using num_iterations == 1, old_per_token_logps == per_token_logps, so we can skip it's
            # computation here, and use per_token_logps.detach() instead.
            if (
                self.num_iterations > 1
                or self.args.steps_per_generation
                > self.args.gradient_accumulation_steps
            ):
                old_per_token_logps = self._get_per_token_logps(
                    self.model,
                    prompt_completion_ids,
                    attention_mask,
                    logits_to_keep,
                    batch_size,
                )
            else:
                old_per_token_logps = None

        rewards = torch.tensor(
            [example["reward"] for example in batch], dtype=torch.float32
        ).to(device)
        rewards = gather(rewards)
        mean_grouped_rewards = rewards.view(-1, self.num_generations).mean(dim=1)
        std_grouped_rewards = rewards.view(-1, self.num_generations).std(dim=1)

        mean_grouped_rewards = mean_grouped_rewards.repeat_interleave(
            self.num_generations, dim=0
        )
        std_grouped_rewards = std_grouped_rewards.repeat_interleave(
            self.num_generations, dim=0
        )
        advantages = rewards - mean_grouped_rewards

        if self.scale_rewards:
            # Scale the rewards to be between 0 and 1
            advantages = advantages / (std_grouped_rewards + 1e-4)

        # Slice to keep only the local part of the data
        process_slice = slice(
            self.accelerator.process_index * len(batch),
            (self.accelerator.process_index + 1) * len(batch),
        )
        advantages = advantages[process_slice]

        # Log the metrics
        if mode == "train":
            self.state.num_input_tokens_seen += (
                self.accelerator.gather_for_metrics(attention_mask.sum()).sum().item()
            )
        self._metrics[mode]["num_tokens"] = [self.state.num_input_tokens_seen]

        # log completion lengths, mean, min, max
        agg_completion_mask = self.accelerator.gather_for_metrics(
            completion_mask.sum(1)
        )
        self._metrics[mode]["completions/mean_length"].append(
            agg_completion_mask.float().mean().item()
        )
        self._metrics[mode]["completions/min_length"].append(
            agg_completion_mask.float().min().item()
        )
        self._metrics[mode]["completions/max_length"].append(
            agg_completion_mask.float().max().item()
        )

        # identify sequences that terminated with EOS and log their lengths
        agg_terminated_with_eos = self.accelerator.gather_for_metrics(is_eos.any(dim=1))
        term_completion_mask = agg_completion_mask[agg_terminated_with_eos]
        clipped_completions_ratio = 1 - len(term_completion_mask) / len(
            agg_completion_mask
        )
        self._metrics[mode]["completions/clipped_ratio"].append(
            clipped_completions_ratio
        )
        if len(term_completion_mask) == 0:
            # edge case where no completed sequences are found
            term_completion_mask = torch.zeros(1, device=device)
        self._metrics[mode]["completions/mean_terminated_length"].append(
            term_completion_mask.float().mean().item()
        )
        self._metrics[mode]["completions/min_terminated_length"].append(
            term_completion_mask.float().min().item()
        )
        self._metrics[mode]["completions/max_terminated_length"].append(
            term_completion_mask.float().max().item()
        )

        # Calculate mean reward
        self._metrics[mode]["reward"].append(mean_grouped_rewards.mean().item())
        self._metrics[mode]["reward_std"].append(std_grouped_rewards.mean().item())

        # Log prompt and completion texts
        self._textual_logs["prompt"].extend(gather_object(prompts_text))
        self._textual_logs["completion"].extend(gather_object(completions_text))

        return {
            "prompt_ids": prompt_ids,
            "prompt_mask": prompt_mask,
            "completion_ids": completion_ids,
            "completion_mask": completion_mask,
            "old_per_token_logps": old_per_token_logps,
            "advantages": advantages,
        }


class LastStepTimeCallback(TrainerCallback):
    "A callback that prints a message at the beginning of training"

    def on_step_end(self, args, state, control, **kwargs):
        global last_step_time
        print(f"Time since last step: {time_since_last_step()}")
        last_step_time = time.time()


class WeightUpdateCallback(TrainerCallback):
    """A callback that sends weight update completion status after each step"""
    def __init__(self):
        self.comms_handler = None
        self.trainer = None

    def set_comms_handler(self, comms_handler: ArborScriptCommsHandler):
        self.comms_handler = comms_handler

    def set_trainer(self, trainer):
        self.trainer = trainer

    def on_step_end(self, args, state, control, **kwargs):
        if self.comms_handler and self.comms_handler.is_main_process and self.trainer:
            if state.global_step != self.trainer._last_loaded_step:
                print("Updating inference model...")
                self.comms_handler.send_status({"status": "weight_update_start"})
                self.trainer._move_model_to_vllm()
                self.trainer._last_loaded_step = state.global_step
                print("[DEBUG] Sending weight update completion status")
                self.comms_handler.send_status({"status": "weight_update_complete"})


class BlockingQueueDataset(Dataset):
    def __init__(
        self,
        accelerator: Accelerator,
        comms_handler: ArborScriptCommsHandler,
        size=10_000,  # Just a random number
        maxsize=100,
    ):
        self.size = size
        self.accelerator = accelerator
        self.comms_handler = comms_handler
        self.get_cached_data = lru_cache(maxsize=maxsize)(self._get_data)
        self.completion_counters = {}

    def __len__(self):
        return self.size

    def _get_data(self, idx):
        rank = self.accelerator.process_index
        world_size = self.accelerator.num_processes

        if self.accelerator.is_main_process:
            global last_queue_pop_time
            last_queue_pop_time = time.time()

        if idx not in self.completion_counters:
            self.completion_counters[idx] = 0

        try:
            new_data = self.comms_handler.receive_data()

        except Exception as e:
            print(f"[rank {rank}] Error receiving data: {e}")
            new_data = None

        return new_data

    def __getitem__(self, idx):
        data = self.get_cached_data(idx)
        # Create hash of data to detect if processes are using the same idx for the same data
        data_hash = format(abs(hash(str(data))) % (16**8), "08x")

        if data is None:
            return None

        counter = self.completion_counters.get(idx, 0)
        item = data[counter]
        self.completion_counters[idx] = (counter + 1) % len(data)
        return item


class CommandMonitor:
    def __init__(
        self,
        comms_handler: ArborScriptCommsHandler,
        trainer: ArborGRPOTrainer,
        base_model_name: str,
    ):
        self.comms_handler = comms_handler
        self.trainer = trainer
        self.base_model_name = base_model_name
        self.command_thread = threading.Thread(
            target=self._monitor_commands, daemon=True
        )
        self.command_thread.start()

    def _monitor_commands(self):
        """Background thread that monitors for commands from the server."""
        if not self.comms_handler:
            return
        try:
            for command in self.comms_handler.receive_command():
                print(f"Main process received command: {command}")
                if (
                    command.get("command") == "save_model"
                    and self.trainer.accelerator.is_main_process
                ):
                    print(
                        f"[Training Script] Instructed to save model at {self.trainer.args.output_dir}"
                    )
                    while (
                        time_since_last_step() <= 10
                        or get_time_since_last_queue_pop() <= 10
                    ):
                        print(f"Waiting for steps to finish")
                        print(
                            f"Time since last step: {time_since_last_step():.1f} (needs to be >= 10)"
                        )
                        print(
                            f"Time since last queue pop: {get_time_since_last_queue_pop():.1f} (needs to be >= 10)"
                        )
                        time.sleep(5)
                    print("[Training Script] Saving model...")
                    if self.trainer.peft_config:
                        self.trainer.save_model(
                            output_dir=self.trainer.args.output_dir + "/adapter/"
                        )
                        _model_to_merge = AutoPeftModelForCausalLM.from_pretrained(
                            self.trainer.args.output_dir + "/adapter/",
                            config=self.trainer.peft_config,
                        )
                        merged_model = _model_to_merge.merge_and_unload()
                        merged_model.save_pretrained(
                            self.trainer.args.output_dir,
                            safe_serialization=True,
                        )
                        self.trainer.processing_class.save_pretrained(
                            self.trainer.args.output_dir
                        )
                    else:
                        self.trainer.save_model()

                    print("[Training Script] Model saved")
                    self.comms_handler.send_status(
                        {
                            "status": "model_saved",
                            "output_dir": self.trainer.args.output_dir,
                        }
                    )
                elif command.get("command") == "save_checkpoint":
                    print(
                        f"[Training Script] Instructed to save checkpoint {command.get('checkpoint_name')}"
                    )
                    while (
                        time_since_last_step() <= 10
                        or get_time_since_last_queue_pop() <= 10
                    ):
                        print(f"Waiting for steps to finish")
                        print(
                            f"Time since last step: {time_since_last_step():.1f} (needs to be >= 10)"
                        )
                        print(
                            f"Time since last queue pop: {get_time_since_last_queue_pop():.1f} (needs to be >= 10)"
                        )
                        time.sleep(5)
                    if self.trainer.peft_config:
                        self.trainer.save_model(
                            output_dir=self.trainer.args.output_dir
                            + f"/checkpoints/{command.get('checkpoint_name')}/adapter/"
                        )
                        _model_to_merge = AutoPeftModelForCausalLM.from_pretrained(
                            self.trainer.args.output_dir
                            + f"/checkpoints/{command.get('checkpoint_name')}/adapter/",
                            config=self.trainer.peft_config,
                        )
                        merged_model = _model_to_merge.merge_and_unload()
                        merged_model.save_pretrained(
                            self.trainer.args.output_dir
                            + f"/checkpoints/{command.get('checkpoint_name')}/",
                            safe_serialization=True,
                        )
                        self.trainer.processing_class.save_pretrained(
                            self.trainer.args.output_dir
                            + f"/checkpoints/{command.get('checkpoint_name')}/"
                        )
                    else:
                        self.trainer.save_model(
                            output_dir=self.trainer.args.output_dir
                            + f"/checkpoints/{command.get('checkpoint_name')}/"
                        )

                    # Copy checkpoint files to root output directory
                    checkpoint_dir = self.trainer.args.output_dir + f"/checkpoints/{command.get('checkpoint_name')}/"
                    root_dir = self.trainer.args.output_dir 
                    
                    # Copy all files from checkpoint dir to root dir, overwriting if they exist
                    # (effectively saves the checkpoint to the output directory)
                    for item in os.listdir(checkpoint_dir):
                        src = os.path.join(checkpoint_dir, item)
                        dst = os.path.join(root_dir, item)
                        if os.path.isdir(src):
                            if os.path.exists(dst):
                                shutil.rmtree(dst)
                            shutil.copytree(src, dst)
                        else:
                            shutil.copy2(src, dst)

                    self.comms_handler.send_status(
                        {
                            "status": "checkpoint_saved",
                            "checkpoint_name": command.get("checkpoint_name"),
                            "output_dir": self.trainer.args.output_dir
                            + f"/checkpoints/{command.get('checkpoint_name')}/",
                        }
                    )
                    self.comms_handler.send_status(
                        {
                            "status": "model_saved",
                            "output_dir": self.trainer.args.output_dir,
                        }
                    )
                elif command.get("command") == "terminate":
                    print("TERMINATED")
                    self.trainer.accelerator.end_training()
                    self.comms_handler.send_status({"status": "terminated"})

        except Exception as e:
            print(e)
            self.comms_handler.send_status({"status": "error", "error": str(e)})


def main():
    parser = argparse.ArgumentParser()
    parser.add_argument("--debug", action="store_true")

    pipe_args = parser.add_argument_group("Comms arguments")
    pipe_args.add_argument("--host", default="localhost")
    pipe_args.add_argument("--command_port", type=int, required=True)
    pipe_args.add_argument("--status_port", type=int, required=True)
    pipe_args.add_argument("--data_port", type=int, required=True)
    pipe_args.add_argument("--broadcast_port", type=int, required=True)
    pipe_args.add_argument("--handshake_port", type=int, required=True)
    pipe_args.add_argument("--vllm_group_port", type=int, required=True)
    pipe_args.add_argument("--vllm_port", type=int, required=True)

    training_args = parser.add_argument_group("Training arguments")
    training_args.add_argument(
        "--model",
        type=str,
        help="Model to use for training",
    )
    training_args.add_argument(
        "--trl_train_kwargs",
        type=json.loads,
        help="Training arguments as a JSON string",
    )
    training_args.add_argument(
        "--arbor_train_kwargs",
        type=json.loads,
        help="Training arguments as a JSON string",
    )

    args = parser.parse_args()

    if args.debug:
        # python grpo_training.py --debug
        #  --command_port 0 --status_port 0
        #  --data_port 0 --broadcast_port 0
        #  --handshake_port 0 --model Qwen/Qwen3-0.6B
        #  --trl_train_kwargs '{"output_dir": ".", "report_to": "none"}'
        server_comms_handler = ArborServerCommsHandler(
            host=args.host,
        )

        args.command_port = server_comms_handler.command_port
        args.status_port = server_comms_handler.status_port
        args.data_port = server_comms_handler.data_port
        args.broadcast_port = server_comms_handler.broadcast_port
        args.handshake_port = server_comms_handler.handshake_port

        handshake_thread = threading.Thread(target=server_comms_handler.wait_for_clients, args=(1,), daemon=True)
        handshake_thread.start()

        def debug_data_generator():
            tldr_dataset = load_dataset("trl-lib/tldr", split="train")
            idx = 0
            for item in tldr_dataset:
                input_messages = [{"role": "user", "content": item["prompt"]}]
                completions = [
                    {
                        "role": "assistant",
                        "content": "This is a test completion"
                        + hex(random.randint(0, 0xFFFFFF))[2:],
                    }
                    for _ in range(8)
                ]

                rewards = [-abs(20 - len(c["content"])) for c in completions]
                batch = []
                for completion, reward in zip(completions, rewards):
                    batch.append(
                        {
                            "messages": input_messages,
                            "completion": completion,
                            "reward": reward,
                        }
                    )
                server_comms_handler.send_data(batch)
                time.sleep(1)

                if idx >= 25:
                    server_comms_handler.send_command({"command": "save_model"})

        debug_thread = threading.Thread(target=debug_data_generator, daemon=True)
        debug_thread.start()

        def status_listener():
            # Need to set subscription for PUB/SUB pattern
            server_comms_handler.status_socket.setsockopt_string(zmq.SUBSCRIBE, "")
            for status in server_comms_handler.receive_status():
                print(f"Status: {status}")

        status_listener_thread = threading.Thread(target=status_listener, daemon=True)
        status_listener_thread.start()

    try:
        trl_train_args = {**(args.trl_train_kwargs or {})}
        arbor_train_args = {**(args.arbor_train_kwargs or {})}

        # TODO: These assertions should be done in some better way
        assert "output_dir" in trl_train_args, "output_dir is required"
        if "gradient_checkpointing_kwargs" in trl_train_args and arbor_train_args.get(
            "lora", False
        ):
            print(
                "Setting gradient_checkpointing_kwargs to use_reentrant=False for LORA training"
            )
            trl_train_args["gradient_checkpointing_kwargs"] = {
                **(trl_train_args.get("gradient_checkpointing_kwargs") or {}),
                "use_reentrant": False,
            }

        lora_config = None
        if arbor_train_args.get("lora", False):
            print("Using LORA for PEFT")
            lora_config = LoraConfig(
                r=16,
                lora_alpha=64,
                target_modules=[
                    "q_proj",
                    "k_proj",
                    "v_proj",
                    "o_proj",
                    "up_proj",
                    "down_proj",
                    "gate_proj",
                ],
                task_type="CAUSAL_LM",
                lora_dropout=0.05,
                inference_mode=False,
            )

        training_args = GRPOConfig(
            dataloader_num_workers=0,
            shuffle_dataset=False,
            vllm_server_port=args.vllm_port,
            **trl_train_args,
        )

        weight_update_callback = WeightUpdateCallback()
        trainer = ArborGRPOTrainer(
            model=args.model,
            args=training_args,
            train_dataset=BlockingQueueDataset(None, None),
            callbacks=[LastStepTimeCallback(), weight_update_callback],
            peft_config=lora_config,
            vllm_group_port=args.vllm_group_port,
            **arbor_train_args,
        )
        # Create client handler
        comms_handler = ArborScriptCommsHandler(
            host=args.host,
            command_port=args.command_port,
            status_port=args.status_port,
            data_port=args.data_port,
            broadcast_port=args.broadcast_port,
            handshake_port=args.handshake_port,
            is_main_process=trainer.accelerator.is_main_process,
        )
        weight_update_callback.set_comms_handler(comms_handler)
        weight_update_callback.set_trainer(trainer)
        trainer.comms_handler = comms_handler

        # Initialize the dataset with the actual accelerator
        trainer.train_dataset = BlockingQueueDataset(
            accelerator=trainer.accelerator,
            comms_handler=trainer.comms_handler,
        )

        command_monitor = CommandMonitor(
            comms_handler=comms_handler,
            trainer=trainer,
            base_model_name=args.model,
        )

        # Add signal handlers for graceful shutdown
        def signal_handler(signum, frame):
            print(f"\nReceived signal {signum}. Initiating graceful shutdown...")
            print("Ending training...")
            trainer.accelerator.end_training()
            print("Closing communications...")
            comms_handler.close()
            sys.exit(0)

        signal.signal(signal.SIGINT, signal_handler)
        signal.signal(signal.SIGTERM, signal_handler)

        print("Training...")
        trainer.train()

    except KeyboardInterrupt:
        print("\nReceived interrupt, shutting down...")
    except Exception as e:
        print(f"Error: {e}")
        comms_handler.send_status({"status": "error", "error": str(e)})
        raise e
    finally:
        print("Cleaning up resources...")
        trainer.accelerator.end_training()
        comms_handler.close()
        print("Cleanup complete")


if __name__ == "__main__":
    main()<|MERGE_RESOLUTION|>--- conflicted
+++ resolved
@@ -191,13 +191,6 @@
             completion_ids = completion_ids[:, : self.max_completion_length]
             completion_mask = completion_mask[:, : self.max_completion_length]
 
-<<<<<<< HEAD
-=======
-        # Keeping this for when we switch to vllm
-        # if self.state.global_step != self._last_loaded_step:
-        #     self._move_model_to_vllm()
-        #     self._last_loaded_step = self.state.global_step
-
         prompt_ids = broadcast_object_list(prompt_ids)
         prompt_mask = broadcast_object_list(prompt_mask)
         completion_ids = broadcast_object_list(completion_ids)
@@ -214,6 +207,9 @@
         completion_mask = completion_mask[process_slice]
 
         is_eos = completion_ids == self.processing_class.eos_token_id
+
+        # Sum along sequence dimension (dim=1) to get completion length per sequence, used for logging
+        completion_lengths = completion_mask.sum(1)
 
         # If mask_truncated_completions is enabled, zero out truncated completions in completion_mask
         if self.mask_truncated_completions:
@@ -222,7 +218,6 @@
                 completion_mask * (~truncated_completions).unsqueeze(1).int()
             )
 
->>>>>>> d1024777
         prompt_completion_ids = torch.cat([prompt_ids, completion_ids], dim=1)
         attention_mask = torch.cat([prompt_mask, completion_mask], dim=1)  # (B, P+C)
 
@@ -268,6 +263,8 @@
         std_grouped_rewards = std_grouped_rewards.repeat_interleave(
             self.num_generations, dim=0
         )
+        is_std_zero = torch.isclose(std_grouped_rewards, torch.zeros_like(std_grouped_rewards))
+
         advantages = rewards - mean_grouped_rewards
 
         if self.scale_rewards:
@@ -279,66 +276,48 @@
             self.accelerator.process_index * len(batch),
             (self.accelerator.process_index + 1) * len(batch),
         )
+        all_process_advantages = advantages.clone() # keep the aggregated advantages for logging
         advantages = advantages[process_slice]
 
         # Log the metrics
         if mode == "train":
-            self.state.num_input_tokens_seen += (
-                self.accelerator.gather_for_metrics(attention_mask.sum()).sum().item()
-            )
+            self.state.num_input_tokens_seen += self.accelerator.gather(attention_mask.sum()).sum().item()
         self._metrics[mode]["num_tokens"] = [self.state.num_input_tokens_seen]
 
-        # log completion lengths, mean, min, max
-        agg_completion_mask = self.accelerator.gather_for_metrics(
-            completion_mask.sum(1)
-        )
-        self._metrics[mode]["completions/mean_length"].append(
-            agg_completion_mask.float().mean().item()
-        )
-        self._metrics[mode]["completions/min_length"].append(
-            agg_completion_mask.float().min().item()
-        )
-        self._metrics[mode]["completions/max_length"].append(
-            agg_completion_mask.float().max().item()
-        )
-
-        # identify sequences that terminated with EOS and log their lengths
-        agg_terminated_with_eos = self.accelerator.gather_for_metrics(is_eos.any(dim=1))
-        term_completion_mask = agg_completion_mask[agg_terminated_with_eos]
-        clipped_completions_ratio = 1 - len(term_completion_mask) / len(
-            agg_completion_mask
-        )
-        self._metrics[mode]["completions/clipped_ratio"].append(
-            clipped_completions_ratio
-        )
-        if len(term_completion_mask) == 0:
-            # edge case where no completed sequences are found
-            term_completion_mask = torch.zeros(1, device=device)
-        self._metrics[mode]["completions/mean_terminated_length"].append(
-            term_completion_mask.float().mean().item()
-        )
-        self._metrics[mode]["completions/min_terminated_length"].append(
-            term_completion_mask.float().min().item()
-        )
-        self._metrics[mode]["completions/max_terminated_length"].append(
-            term_completion_mask.float().max().item()
-        )
-
-        # Calculate mean reward
+        # Log completion lengths, mean, min, max
+        agg_completion_lengths = self.accelerator.gather(completion_lengths)
+        self._metrics[mode]["completions/mean_length"].append(agg_completion_lengths.float().mean().item())
+        self._metrics[mode]["completions/min_length"].append(agg_completion_lengths.float().min().item())
+        self._metrics[mode]["completions/max_length"].append(agg_completion_lengths.float().max().item())
+
+        # Identify sequences that terminated with EOS and log their lengths
+        agg_terminated_with_eos = self.accelerator.gather(is_eos.any(dim=1))
+        term_completion_lengths = agg_completion_lengths[agg_terminated_with_eos]
+        clipped_completions_ratio = 1 - len(term_completion_lengths) / len(agg_completion_lengths)
+        self._metrics[mode]["completions/clipped_ratio"].append(clipped_completions_ratio)
+        if len(term_completion_lengths) == 0:  # edge case where no terminated sequences are found
+            term_completion_lengths = torch.zeros(1, device=device)
+        self._metrics[mode]["completions/mean_terminated_length"].append(term_completion_lengths.float().mean().item())
+        self._metrics[mode]["completions/min_terminated_length"].append(term_completion_lengths.float().min().item())
+        self._metrics[mode]["completions/max_terminated_length"].append(term_completion_lengths.float().max().item())
+
+        # Calculate mean reward per function, but only for samples where the function was applied (non-NaN values)
         self._metrics[mode]["reward"].append(mean_grouped_rewards.mean().item())
         self._metrics[mode]["reward_std"].append(std_grouped_rewards.mean().item())
+        self._metrics[mode]["frac_reward_zero_std"].append(is_std_zero.float().mean().item())
 
         # Log prompt and completion texts
         self._textual_logs["prompt"].extend(gather_object(prompts_text))
         self._textual_logs["completion"].extend(gather_object(completions_text))
+        self._textual_logs["advantages"].extend(all_process_advantages.tolist())
 
         return {
             "prompt_ids": prompt_ids,
             "prompt_mask": prompt_mask,
             "completion_ids": completion_ids,
             "completion_mask": completion_mask,
+            "advantages": advantages,
             "old_per_token_logps": old_per_token_logps,
-            "advantages": advantages,
         }
 
 
