import threading
import zmq
import wandb

from typing import Any, Dict, Optional, TYPE_CHECKING
from arbor.server.services.comms.async_batch_requester import BatchResult
from logging import getLogger  # REMOVEME

logger = getLogger(__name__)  # REMOVEME
if TYPE_CHECKING:
    from arbor.server.services.scripts.arbor_grpo_trainer import ArborGRPOTrainer


class TrainerControlClient(threading.Thread):
    """Trainer-side ZeroMQ server that coordinates external batch producers.

    This thread runs inside the GRPO trainer process and exposes a REP socket
    that mirrors the interface provided by :class:`TrainerControlServer`. It
    receives requests such as status polling, inference lifecycle updates, batch
    submissions and terminate signals, then routes them to the underlying
    :class:`AsyncBatchRequester` and trainer control logic.
    """

    def __init__(self, trainer: "ArborGRPOTrainer", endpoint: str):
        super().__init__(daemon=True)
        self.trainer = trainer
        self.endpoint = endpoint
        self._stop_event = threading.Event()
        self._ctx = zmq.Context.instance()
        self._socket: Optional[zmq.Socket] = None
        self._lock = threading.Lock()

    def run(self) -> None:  # pragma: no cover - network loop
        socket = self._ctx.socket(zmq.REP)
        self._socket = socket
        socket.bind(self.endpoint)
        poller = zmq.Poller()
        poller.register(socket, zmq.POLLIN)

        while not self._stop_event.is_set():
            try:
                events = dict(poller.poll(timeout=100))
            except zmq.error.ZMQError:
                if self._stop_event.is_set():
                    break
                raise

            if socket in events and events[socket] == zmq.POLLIN:
                try:
                    message = socket.recv_json()
                    try:
                        response = self._handle_message(message)
                    except Exception as handler_exc:
                        response = {"ok": False, "error": str(handler_exc)}
                    socket.send_json(response)
                except Exception as exc:
                    # Best-effort reply to keep REP state consistent
                    try:
                        socket.send_json({"ok": False, "error": str(exc)})
                    except Exception:
                        pass

        try:
            socket.close(0)
        finally:
            self._socket = None

    def stop(self) -> None:
        self._stop_event.set()
        if self._socket is not None:
            try:
                tmp = self._ctx.socket(zmq.REQ)
                tmp.connect(self.endpoint)
                tmp.send_json({"cmd": "noop"})
                tmp.recv_json()
                tmp.close(0)
            except Exception:
                pass

    def _handle_message(self, message: Dict[str, Any]) -> Dict[str, Any]:
        cmd = message.get("cmd")
        requester = self.trainer.async_requester

        if cmd == "status":
            return {
                "ok": True,
                "pending_ids": requester.get_pending_batch_ids(),
                "pending_count": requester.get_pending_count(),
                "completed_count": requester.get_completed_count(),
                "global_step": int(self.trainer.state.global_step),
                "wandb_run_id": wandb.run.id if wandb.run is not None else None,
                "checkpoints": self.trainer.get_checkpoint_records(),
                "last_checkpoint": self.trainer.get_last_checkpoint_record(),
            }
        if cmd == "submit_batch":
            batch_payload = message.get("batch")
            if batch_payload is None:
                return {"ok": False, "error": "missing batch payload"}
            try:
                batch = BatchResult.model_validate(batch_payload)
                requester.submit_batch_result(batch)
            except Exception as exc:
                return {"ok": False, "error": str(exc)}
            return {"ok": True}

        if cmd == "checkpoint":
            checkpoint_name = message.get("checkpoint_name")
            metadata = message.get("metadata")
            push_to_hub = message.get("push_to_hub", False)
            logger.info(
                f"checkpoint request received: checkpoint_name={checkpoint_name}, push_to_hub={push_to_hub}"  # REMOVEME
            )
            try:
<<<<<<< HEAD
                record = self.trainer.handle_checkpoint_request(
                    checkpoint_name, metadata, push_to_hub
                )
=======
                self.trainer.request_checkpoint(checkpoint_name, metadata, push_to_hub)
>>>>>>> bf02f668
            except Exception as exc:
                return {"ok": False, "error": str(exc)}
            return {"ok": True, "checkpoint": record}
        if cmd == "terminate":
            self.trainer.control.should_training_stop = True  # type: ignore[attr-defined]
            return {"ok": True}
        if cmd == "noop":
            return {"ok": True}
        return {"ok": False, "error": f"unknown command: {cmd}"}<|MERGE_RESOLUTION|>--- conflicted
+++ resolved
@@ -5,7 +5,9 @@
 from typing import Any, Dict, Optional, TYPE_CHECKING
 from arbor.server.services.comms.async_batch_requester import BatchResult
 from logging import getLogger  # REMOVEME
+from logging import getLogger  # REMOVEME
 
+logger = getLogger(__name__)  # REMOVEME
 logger = getLogger(__name__)  # REMOVEME
 if TYPE_CHECKING:
     from arbor.server.services.scripts.arbor_grpo_trainer import ArborGRPOTrainer
@@ -110,14 +112,14 @@
             logger.info(
                 f"checkpoint request received: checkpoint_name={checkpoint_name}, push_to_hub={push_to_hub}"  # REMOVEME
             )
+            push_to_hub = message.get("push_to_hub", False)
+            logger.info(
+                f"checkpoint request received: checkpoint_name={checkpoint_name}, push_to_hub={push_to_hub}"  # REMOVEME
+            )
             try:
-<<<<<<< HEAD
                 record = self.trainer.handle_checkpoint_request(
                     checkpoint_name, metadata, push_to_hub
                 )
-=======
-                self.trainer.request_checkpoint(checkpoint_name, metadata, push_to_hub)
->>>>>>> bf02f668
             except Exception as exc:
                 return {"ok": False, "error": str(exc)}
             return {"ok": True, "checkpoint": record}
