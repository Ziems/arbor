--- conflicted
+++ resolved
@@ -116,18 +116,12 @@
         return resp
 
     def request_checkpoint(
-<<<<<<< HEAD
         self,
         checkpoint_name: str,
         metadata: Optional[Mapping[str, Any]] = None,
         push_to_hub: bool = False,
-    ) -> Dict[str, Any]:
-        payload: Dict[str, Any] = {
-=======
-        self, checkpoint_name: str, metadata: Optional[Mapping[str, Any]] = None
     ) -> dict[str, Any]:
         payload: dict[str, Any] = {
->>>>>>> 37ccfa88
             "cmd": "checkpoint",
             "checkpoint_name": checkpoint_name,
             "push_to_hub": push_to_hub,
