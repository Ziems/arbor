import os
import random
import signal
import socket
import subprocess
import sys
import threading
import time
from datetime import datetime
from enum import Enum
from typing import Any, Dict, Optional

import aiohttp
import requests
from pydantic import BaseModel

from arbor.server.core.config import Settings
from arbor.server.services.inference.vllm_client import VLLMClient


class InferenceManager:
    def __init__(self, settings: Settings):
        self.settings = settings
        self.process = None
        self.launch_kwargs = {}
        self.last_activity = None
        self._shutting_down = False
        self.current_model = None
        self.inference_count = 0
        self._session = None
        self.port = None
        self.group_port = None
        self.vllm_client = None
        # Set up signal handler for graceful shutdown
        signal.signal(signal.SIGINT, self._signal_handler)
        signal.signal(signal.SIGTERM, self._signal_handler)

    def _signal_handler(self, signum, frame):
        if self._shutting_down:
            print("\nForced exit during cleanup...")
            os._exit(1)

        print("\nReceived signal to terminate. Cleaning up...")
        self._shutting_down = True
        self.kill()
        sys.exit(0)

    def is_server_running(self):
        return self.process is not None

<<<<<<< HEAD
    def is_server_restarting(self):
        return self.restarting

    def launch(
        self,
        model: str,
        launch_kwargs: Optional[Dict[str, Any]] = None,
        max_retries: int = 3,
    ):
=======
    def launch(self, model: str, launch_kwargs: Optional[Dict[str, Any]] = None):
>>>>>>> 45f03f2d
        if self.is_server_running():
            print("Server is already launched.")
            return

        launch_kwargs = launch_kwargs or self.launch_kwargs

        prefixes = ["openai/", "huggingface/", "local:", "arbor:"]
        for prefix in prefixes:
            if model.startswith(prefix):
                model = model[len(prefix) :]

<<<<<<< HEAD
        retries = 0
        while retries < max_retries:
            try:
                print(
                    f"Attempt {retries + 1} of {max_retries} to launch server for model {model}"
                )
                print(
                    f"Grabbing a free port to launch an SGLang server for model {model}"
                )
                port = get_free_port()
                timeout = launch_kwargs.get("timeout", 1800)
                my_env = os.environ.copy()
                my_env["CUDA_VISIBLE_DEVICES"] = (
                    self.settings.arbor_config.inference.gpu_ids
                )
                n_gpus = self.settings.arbor_config.inference.gpu_ids.count(",") + 1
                # command = f"vllm serve {model} --port {port} --gpu-memory-utilization 0.9 --tensor-parallel-size {n_gpus} --max_model_len 8192 --enable_prefix_caching"
                command = f"python -m sglang.launch_server --model-path {model} --port {port} --host 0.0.0.0"

                if launch_kwargs.get("max_context_length"):
                    command += (
                        f" --context-length {launch_kwargs['max_context_length']}"
                    )
                print(f"Running command: {command}")

                # We will manually stream & capture logs.
                process = subprocess.Popen(
                    command.replace("\\\n", " ").replace("\\", " ").split(),
                    text=True,
                    stdout=subprocess.PIPE,  # We'll read from pipe
                    stderr=subprocess.STDOUT,  # Merge stderr into stdout
                    env=my_env,
                )

                # A threading.Event to control printing after the server is ready.
                # This will store *all* lines (both before and after readiness).
                print(f"SGLang server process started with PID {process.pid}.")
                stop_printing_event = threading.Event()
                logs_buffer = []

                def _tail_process(proc, buffer, stop_event):
                    while True:
                        line = proc.stdout.readline()
                        if not line and proc.poll() is not None:
                            # Process ended and no new line
                            break
                        if line:
                            buffer.append(line)
                            # Print only if stop_event is not set
                            if not stop_event.is_set():
                                print(f"[SGLang LOG] {line}", end="")

                # Start a background thread to read from the process continuously
                thread = threading.Thread(
                    target=_tail_process,
                    args=(process, logs_buffer, stop_printing_event),
                    daemon=True,
                )
                thread.start()

                # Wait until the server is ready (or times out)
                base_url = f"http://localhost:{port}"
                try:
                    wait_for_server(base_url, timeout=timeout)
                except TimeoutError:
                    # If the server doesn't come up, we might want to kill it:
                    process.kill()
                    raise

                # Once server is ready, we tell the thread to stop printing further lines.
                stop_printing_event.set()

                # A convenience getter so the caller can see all logs so far (and future).
                def get_logs() -> str:
                    # Join them all into a single string, or you might return a list
                    return "".join(logs_buffer)

                # Let the user know server is up
                print(f"Server ready on random port {port}!")

                self.launch_kwargs["api_base"] = f"http://localhost:{port}"
                self.launch_kwargs["api_key"] = "local"
                self.get_logs = get_logs
                self.process = process
                self.thread = thread
                self.current_model = model

                # If we get here, the launch was successful
                return

            except Exception as e:
                retries += 1
                print(
                    f"Failed to launch server (attempt {retries} of {max_retries}): {str(e)}"
                )
                # Clean up any failed processes
                if "process" in locals():
                    try:
                        process.kill()
                    except:
                        pass
                if retries == max_retries:
                    raise Exception(
                        f"Failed to launch server after {max_retries} attempts"
                    ) from e
                # Wait a bit before retrying
                time.sleep(min(2**retries, 30))  # Exponential backoff, max 30 seconds
=======
        print(f"Grabbing a free port to launch a vLLM server for model {model}")
        self.port = get_free_port()
        timeout = launch_kwargs.get("timeout", 1800)
        my_env = os.environ.copy()
        my_env["CUDA_VISIBLE_DEVICES"] = self.settings.arbor_config.inference.gpu_ids
        n_gpus = self.settings.arbor_config.inference.gpu_ids.count(",") + 1
        # command = f"vllm serve {model} --port {port} --gpu-memory-utilization 0.9 --tensor-parallel-size {n_gpus} --max_model_len 8192 --enable_prefix_caching"
        # command = f"python -m sglang_router.launch_server --model-path {model} --dp-size {n_gpus} --port {port} --host 0.0.0.0 --disable-radix-cache"
        command = f"python -m arbor.server.services.inference.vllm_serve --model {model} --port {self.port} --gpu-memory-utilization 0.9 --tensor-parallel-size {n_gpus} --max_model_len 8192 --enable_prefix_caching True"
        print(f"Running command: {command}")

        # We will manually stream & capture logs.
        process = subprocess.Popen(
            command.replace("\\\n", " ").replace("\\", " ").split(),
            text=True,
            stdout=subprocess.PIPE,  # We'll read from pipe
            stderr=subprocess.STDOUT,  # Merge stderr into stdout
            env=my_env,
        )

        # A threading.Event to control printing after the server is ready.
        # This will store *all* lines (both before and after readiness).
        print(f"vLLM server process started with PID {process.pid}.")
        stop_printing_event = threading.Event()
        logs_buffer = []

        def _tail_process(proc, buffer, stop_event):
            while True:
                line = proc.stdout.readline()
                if not line and proc.poll() is not None:
                    # Process ended and no new line
                    break
                if line:
                    buffer.append(line)
                    # Print only if stop_event is not set
                    if not stop_event.is_set():
                        print(f"[vLLM LOG] {line}", end="")

        # Start a background thread to read from the process continuously
        thread = threading.Thread(
            target=_tail_process,
            args=(process, logs_buffer, stop_printing_event),
            daemon=True,
        )
        thread.start()

        # A convenience getter so the caller can see all logs so far (and future).
        def get_logs() -> str:
            # Join them all into a single string, or you might return a list
            return "".join(logs_buffer)

        # Let the user know server is up
        print(f"Server ready on random port {self.port}!")

        # self.launch_kwargs["api_base"] = f"http://localhost:{port}/v1"
        # self.launch_kwargs["api_key"] = "local"
        self.get_logs = get_logs
        self.process = process
        self.thread = thread
        self.current_model = model
>>>>>>> 45f03f2d

        # Get another free port for weight sync group communication
        self.group_port = get_free_port()
        self.vllm_client = VLLMClient(
            port=self.port,
            group_port=self.group_port,
            connection_timeout=300,  # 5 minutes
        )

        # Once server is ready, we tell the thread to stop printing further lines.
        stop_printing_event.set()

    def kill(self):
        if self.process is None:
            print("No running server to kill.")
            return

        process = self.process
        thread = self.thread

        # Clear references first
        self.process = None
        self.thread = None
        self.get_logs = None
        self.last_activity = None

        try:
            # Handle nested signal case
            if self._shutting_down:
                process.kill()  # Go straight to SIGKILL if we're shutting down
            else:
                process.terminate()
                try:
                    process.wait(timeout=10)
                except subprocess.TimeoutExpired:
                    print(
                        "Process did not terminate after 10 seconds, forcing with SIGKILL..."
                    )
                    process.kill()

            process.wait(timeout=5)

            if thread and thread.is_alive():
                thread.join(timeout=5)

        except Exception as e:
            print(f"Error during cleanup: {e}")
            try:
                process.kill()  # Final attempt to kill
            except:
                pass

        print("Server killed.")

    async def run_inference(self, request_json: dict):
        model = request_json["model"]
        prefixes = ["openai/", "huggingface/", "local:", "arbor:"]
        for prefix in prefixes:
            if model.startswith(prefix):
                model = model[len(prefix) :]
        print(f"Running inference for model {model}")

        # Monkeypatch:
        if model != self.current_model:
            print(f"Model changed from {model} to {self.current_model}")
            model = self.current_model
            request_json["model"] = model

        # Update last_activity timestamp
        self.last_activity = datetime.now()

        if self.process is None:
            raise RuntimeError("Server is not running. Please launch it first.")

<<<<<<< HEAD
        if self.restarting:
            while self.restarting:
                print("Inference is paused while server is restarting...")
                await asyncio.sleep(5)
            request_json["model"] = self.current_model

        url = f"{self.launch_kwargs['api_base']}/v1/chat/completions"
        try:
            self.inference_count += 1
            session = await self._ensure_session()
            async with session.post(url, json=request_json) as response:
                content = await response.content.read()
                return json.loads(content)
        except aiohttp.ClientError as e:
            print(f"Connection error: {type(e).__name__}: {str(e)}")
            # Try to close and recreate the session on error
            if self._session:
                await self._session.close()
                self._session = None
            return None
        except json.decoder.JSONDecodeError:
            print(f"JSON Decode Error during inference: {content}")
            return {
                "error": "JSON Decode Error",
                "content": content if content else "Content is null",
            }
        except Exception as e:
            print(f"Error during inference: {e}")
            raise
        finally:
            self.inference_count -= 1

    def update_model(self, output_dir):
        print("Restarting server with new model...")
        self.restarting = True

        # Close existing session and reset inference count
        if self._session:
            # Create a new event loop if one doesn't exist
            try:
                loop = asyncio.get_event_loop()
            except RuntimeError:
                loop = asyncio.new_event_loop()
                asyncio.set_event_loop(loop)

            # Run the session closure in the event loop
            loop.run_until_complete(self._session.close())
            self._session = None
        self.inference_count = 0

        tik = time.time()
        # self.kill()
        # print("Just killed server")
        # Check that output directory exists and was created successfully
        print(f"Checking that output directory {output_dir} exists")
        if not os.path.exists(output_dir):
            raise RuntimeError(
                f"Failed to save model - output directory {output_dir} does not exist"
            )

        print("Directly updating weights from disk")
        # self.launch(output_dir, self.launch_kwargs)
        try:
            response = requests.post(
                f"{self.launch_kwargs['api_base']}/update_weights_from_disk",
                json={"model_path": output_dir},
            )
            response_json = response.json()
            print(f"Response from update_weights_from_disk: {response_json}")
            self.current_model = output_dir
            # TODO: Check that the response is successful
        except Exception as e:
            print(f"Error during update_weights_from_disk: {e}")
            print(f"Full error during update_weights_from_disk: {str(e)}")
            if hasattr(e, "response") and e.response is not None:
                print(f"Response status code: {e.response.status_code}")
                print(f"Response text: {e.response.text}")

        tok = time.time()
        self.restarting = False
        print(f"Time taken to update model: {tok - tik} seconds")

    async def _ensure_session(self):
        if self._session is None or self._session.closed:
            timeout = aiohttp.ClientTimeout(
                total=None
            )  # No timeout...If it hangs, this might be the issue.
            self._session = aiohttp.ClientSession(timeout=timeout)
        return self._session
=======
        return await self.vllm_client.chat(
            json_body=request_json
        )
>>>>>>> 45f03f2d


def get_free_port() -> int:
    """
    Return a randomly selected free TCP port on localhost from a selection of 3-4 ports.
    """
    import random
    import socket

    ports = []
    for _ in range(random.randint(5, 10)):
        try:
            with socket.socket(socket.AF_INET, socket.SOCK_STREAM) as s:
                s.bind(("localhost", 0))
                ports.append(s.getsockname()[1])
        except Exception as e:
            print(f"Error binding to port: {e}")
    return random.choice(ports)


def wait_for_server(base_url: str, timeout: int = None) -> None:
    """
    Wait for the server to be ready by polling the /v1/models endpoint.

    Args:
        base_url: The base URL of the server (e.g. http://localhost:1234)
        timeout: Maximum time to wait in seconds. None means wait forever.
    """
    start_time = time.time()
    while True:
        try:
            response = requests.get(
                f"{base_url}/v1/models",
                headers={"Authorization": "Bearer None"},
            )
            if response.status_code == 200:
                # A small extra sleep to ensure server is fully up.
                time.sleep(5)
                break

            if timeout and (time.time() - start_time) > timeout:
                raise TimeoutError("Server did not become ready within timeout period")
        except requests.exceptions.RequestException:
            # Server not up yet, wait and retry
            time.sleep(1)<|MERGE_RESOLUTION|>--- conflicted
+++ resolved
@@ -1,5 +1,4 @@
 import os
-import random
 import signal
 import socket
 import subprocess
@@ -10,9 +9,7 @@
 from enum import Enum
 from typing import Any, Dict, Optional
 
-import aiohttp
 import requests
-from pydantic import BaseModel
 
 from arbor.server.core.config import Settings
 from arbor.server.services.inference.vllm_client import VLLMClient
@@ -48,19 +45,7 @@
     def is_server_running(self):
         return self.process is not None
 
-<<<<<<< HEAD
-    def is_server_restarting(self):
-        return self.restarting
-
-    def launch(
-        self,
-        model: str,
-        launch_kwargs: Optional[Dict[str, Any]] = None,
-        max_retries: int = 3,
-    ):
-=======
     def launch(self, model: str, launch_kwargs: Optional[Dict[str, Any]] = None):
->>>>>>> 45f03f2d
         if self.is_server_running():
             print("Server is already launched.")
             return
@@ -72,115 +57,6 @@
             if model.startswith(prefix):
                 model = model[len(prefix) :]
 
-<<<<<<< HEAD
-        retries = 0
-        while retries < max_retries:
-            try:
-                print(
-                    f"Attempt {retries + 1} of {max_retries} to launch server for model {model}"
-                )
-                print(
-                    f"Grabbing a free port to launch an SGLang server for model {model}"
-                )
-                port = get_free_port()
-                timeout = launch_kwargs.get("timeout", 1800)
-                my_env = os.environ.copy()
-                my_env["CUDA_VISIBLE_DEVICES"] = (
-                    self.settings.arbor_config.inference.gpu_ids
-                )
-                n_gpus = self.settings.arbor_config.inference.gpu_ids.count(",") + 1
-                # command = f"vllm serve {model} --port {port} --gpu-memory-utilization 0.9 --tensor-parallel-size {n_gpus} --max_model_len 8192 --enable_prefix_caching"
-                command = f"python -m sglang.launch_server --model-path {model} --port {port} --host 0.0.0.0"
-
-                if launch_kwargs.get("max_context_length"):
-                    command += (
-                        f" --context-length {launch_kwargs['max_context_length']}"
-                    )
-                print(f"Running command: {command}")
-
-                # We will manually stream & capture logs.
-                process = subprocess.Popen(
-                    command.replace("\\\n", " ").replace("\\", " ").split(),
-                    text=True,
-                    stdout=subprocess.PIPE,  # We'll read from pipe
-                    stderr=subprocess.STDOUT,  # Merge stderr into stdout
-                    env=my_env,
-                )
-
-                # A threading.Event to control printing after the server is ready.
-                # This will store *all* lines (both before and after readiness).
-                print(f"SGLang server process started with PID {process.pid}.")
-                stop_printing_event = threading.Event()
-                logs_buffer = []
-
-                def _tail_process(proc, buffer, stop_event):
-                    while True:
-                        line = proc.stdout.readline()
-                        if not line and proc.poll() is not None:
-                            # Process ended and no new line
-                            break
-                        if line:
-                            buffer.append(line)
-                            # Print only if stop_event is not set
-                            if not stop_event.is_set():
-                                print(f"[SGLang LOG] {line}", end="")
-
-                # Start a background thread to read from the process continuously
-                thread = threading.Thread(
-                    target=_tail_process,
-                    args=(process, logs_buffer, stop_printing_event),
-                    daemon=True,
-                )
-                thread.start()
-
-                # Wait until the server is ready (or times out)
-                base_url = f"http://localhost:{port}"
-                try:
-                    wait_for_server(base_url, timeout=timeout)
-                except TimeoutError:
-                    # If the server doesn't come up, we might want to kill it:
-                    process.kill()
-                    raise
-
-                # Once server is ready, we tell the thread to stop printing further lines.
-                stop_printing_event.set()
-
-                # A convenience getter so the caller can see all logs so far (and future).
-                def get_logs() -> str:
-                    # Join them all into a single string, or you might return a list
-                    return "".join(logs_buffer)
-
-                # Let the user know server is up
-                print(f"Server ready on random port {port}!")
-
-                self.launch_kwargs["api_base"] = f"http://localhost:{port}"
-                self.launch_kwargs["api_key"] = "local"
-                self.get_logs = get_logs
-                self.process = process
-                self.thread = thread
-                self.current_model = model
-
-                # If we get here, the launch was successful
-                return
-
-            except Exception as e:
-                retries += 1
-                print(
-                    f"Failed to launch server (attempt {retries} of {max_retries}): {str(e)}"
-                )
-                # Clean up any failed processes
-                if "process" in locals():
-                    try:
-                        process.kill()
-                    except:
-                        pass
-                if retries == max_retries:
-                    raise Exception(
-                        f"Failed to launch server after {max_retries} attempts"
-                    ) from e
-                # Wait a bit before retrying
-                time.sleep(min(2**retries, 30))  # Exponential backoff, max 30 seconds
-=======
         print(f"Grabbing a free port to launch a vLLM server for model {model}")
         self.port = get_free_port()
         timeout = launch_kwargs.get("timeout", 1800)
@@ -241,7 +117,6 @@
         self.process = process
         self.thread = thread
         self.current_model = model
->>>>>>> 45f03f2d
 
         # Get another free port for weight sync group communication
         self.group_port = get_free_port()
@@ -316,101 +191,9 @@
         if self.process is None:
             raise RuntimeError("Server is not running. Please launch it first.")
 
-<<<<<<< HEAD
-        if self.restarting:
-            while self.restarting:
-                print("Inference is paused while server is restarting...")
-                await asyncio.sleep(5)
-            request_json["model"] = self.current_model
-
-        url = f"{self.launch_kwargs['api_base']}/v1/chat/completions"
-        try:
-            self.inference_count += 1
-            session = await self._ensure_session()
-            async with session.post(url, json=request_json) as response:
-                content = await response.content.read()
-                return json.loads(content)
-        except aiohttp.ClientError as e:
-            print(f"Connection error: {type(e).__name__}: {str(e)}")
-            # Try to close and recreate the session on error
-            if self._session:
-                await self._session.close()
-                self._session = None
-            return None
-        except json.decoder.JSONDecodeError:
-            print(f"JSON Decode Error during inference: {content}")
-            return {
-                "error": "JSON Decode Error",
-                "content": content if content else "Content is null",
-            }
-        except Exception as e:
-            print(f"Error during inference: {e}")
-            raise
-        finally:
-            self.inference_count -= 1
-
-    def update_model(self, output_dir):
-        print("Restarting server with new model...")
-        self.restarting = True
-
-        # Close existing session and reset inference count
-        if self._session:
-            # Create a new event loop if one doesn't exist
-            try:
-                loop = asyncio.get_event_loop()
-            except RuntimeError:
-                loop = asyncio.new_event_loop()
-                asyncio.set_event_loop(loop)
-
-            # Run the session closure in the event loop
-            loop.run_until_complete(self._session.close())
-            self._session = None
-        self.inference_count = 0
-
-        tik = time.time()
-        # self.kill()
-        # print("Just killed server")
-        # Check that output directory exists and was created successfully
-        print(f"Checking that output directory {output_dir} exists")
-        if not os.path.exists(output_dir):
-            raise RuntimeError(
-                f"Failed to save model - output directory {output_dir} does not exist"
-            )
-
-        print("Directly updating weights from disk")
-        # self.launch(output_dir, self.launch_kwargs)
-        try:
-            response = requests.post(
-                f"{self.launch_kwargs['api_base']}/update_weights_from_disk",
-                json={"model_path": output_dir},
-            )
-            response_json = response.json()
-            print(f"Response from update_weights_from_disk: {response_json}")
-            self.current_model = output_dir
-            # TODO: Check that the response is successful
-        except Exception as e:
-            print(f"Error during update_weights_from_disk: {e}")
-            print(f"Full error during update_weights_from_disk: {str(e)}")
-            if hasattr(e, "response") and e.response is not None:
-                print(f"Response status code: {e.response.status_code}")
-                print(f"Response text: {e.response.text}")
-
-        tok = time.time()
-        self.restarting = False
-        print(f"Time taken to update model: {tok - tik} seconds")
-
-    async def _ensure_session(self):
-        if self._session is None or self._session.closed:
-            timeout = aiohttp.ClientTimeout(
-                total=None
-            )  # No timeout...If it hangs, this might be the issue.
-            self._session = aiohttp.ClientSession(timeout=timeout)
-        return self._session
-=======
         return await self.vllm_client.chat(
             json_body=request_json
         )
->>>>>>> 45f03f2d
 
 
 def get_free_port() -> int:
