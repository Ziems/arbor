import asyncio
import json
import os
import random
import signal
import socket
import subprocess
import sys
import threading
import time
from datetime import datetime
from typing import Any, Dict, Optional

import aiohttp
import requests

from arbor.server.core.config import Settings


class InferenceManager:
    def __init__(self, settings: Settings):
        self.settings = settings
        self.process = None
        self.launch_kwargs = {}
        self.last_activity = None
        self.restarting = False
        self._shutting_down = False
        self.current_model = None
        self.inference_count = 0
        self._session = None
        # Set up signal handler for graceful shutdown
        signal.signal(signal.SIGINT, self._signal_handler)
        signal.signal(signal.SIGTERM, self._signal_handler)

    def _signal_handler(self, signum, frame):
        if self._shutting_down:
            print("\nForced exit during cleanup...")
            os._exit(1)

        print("\nReceived signal to terminate. Cleaning up...")
        self._shutting_down = True
        self.kill()
        sys.exit(0)

    def is_server_running(self):
        return self.process is not None

    def is_server_restarting(self):
        return self.restarting

    def launch(
        self,
        model: str,
        launch_kwargs: Optional[Dict[str, Any]] = None,
        max_retries: int = 3,
    ):
        if self.is_server_running():
            print("Server is already launched.")
            return

        launch_kwargs = launch_kwargs or self.launch_kwargs

        prefixes = ["openai/", "huggingface/", "local:", "arbor:"]
        for prefix in prefixes:
            if model.startswith(prefix):
                model = model[len(prefix) :]

<<<<<<< HEAD
        print(f"Grabbing a free port to launch an SGLang server for model {model}")
        port = get_free_port()
        timeout = launch_kwargs.get("timeout", 1800)
        my_env = os.environ.copy()
        my_env["CUDA_VISIBLE_DEVICES"] = self.settings.arbor_config.inference.gpu_ids
        n_gpus = self.settings.arbor_config.inference.gpu_ids.count(",") + 1
        # command = f"vllm serve {model} --port {port} --gpu-memory-utilization 0.9 --tensor-parallel-size {n_gpus} --max_model_len 8192 --enable_prefix_caching"
        command = f"python -m sglang_router.launch_server --model-path {model} --dp-size {n_gpus} --port {port} --host 0.0.0.0 --disable-radix-cache"
        
        if launch_kwargs.get("max_context_length"):
            command += f" --context-length {launch_kwargs['max_context_length']}"
        
        print(f"Running command: {command}")

        # We will manually stream & capture logs.
        process = subprocess.Popen(
            command.replace("\\\n", " ").replace("\\", " ").split(),
            text=True,
            stdout=subprocess.PIPE,  # We'll read from pipe
            stderr=subprocess.STDOUT,  # Merge stderr into stdout
            env=my_env,
        )

        # A threading.Event to control printing after the server is ready.
        # This will store *all* lines (both before and after readiness).
        print(f"SGLang server process started with PID {process.pid}.")
        stop_printing_event = threading.Event()
        logs_buffer = []

        def _tail_process(proc, buffer, stop_event):
            while True:
                line = proc.stdout.readline()
                if not line and proc.poll() is not None:
                    # Process ended and no new line
                    break
                if line:
                    buffer.append(line)
                    # Print only if stop_event is not set
                    if not stop_event.is_set():
                        print(f"[SGLang LOG] {line}", end="")

        # Start a background thread to read from the process continuously
        thread = threading.Thread(
            target=_tail_process,
            args=(process, logs_buffer, stop_printing_event),
            daemon=True,
        )
        thread.start()

        # Wait until the server is ready (or times out)
        base_url = f"http://localhost:{port}"
        try:
            wait_for_server(base_url, timeout=timeout)
        except TimeoutError:
            # If the server doesn't come up, we might want to kill it:
            process.kill()
            raise

        # Once server is ready, we tell the thread to stop printing further lines.
        stop_printing_event.set()

        # A convenience getter so the caller can see all logs so far (and future).
        def get_logs() -> str:
            # Join them all into a single string, or you might return a list
            return "".join(logs_buffer)

        # Let the user know server is up
        print(f"Server ready on random port {port}!")
=======
        retries = 0
        while retries < max_retries:
            try:
                print(
                    f"Attempt {retries + 1} of {max_retries} to launch server for model {model}"
                )
                print(
                    f"Grabbing a free port to launch an SGLang server for model {model}"
                )
                port = get_free_port()
                timeout = launch_kwargs.get("timeout", 1800)
                my_env = os.environ.copy()
                my_env["CUDA_VISIBLE_DEVICES"] = (
                    self.settings.arbor_config.inference.gpu_ids
                )
                n_gpus = self.settings.arbor_config.inference.gpu_ids.count(",") + 1
                # command = f"vllm serve {model} --port {port} --gpu-memory-utilization 0.9 --tensor-parallel-size {n_gpus} --max_model_len 8192 --enable_prefix_caching"
                command = f"python -m sglang_router.launch_server --model-path {model} --dp-size {n_gpus} --port {port} --host 0.0.0.0 --disable-radix-cache"
                print(f"Running command: {command}")
                if launch_kwargs.get("max_context_length"):
                    command += (
                        f" --context-length {launch_kwargs['max_context_length']}"
                    )
>>>>>>> a5d77f58

                # We will manually stream & capture logs.
                process = subprocess.Popen(
                    command.replace("\\\n", " ").replace("\\", " ").split(),
                    text=True,
                    stdout=subprocess.PIPE,  # We'll read from pipe
                    stderr=subprocess.STDOUT,  # Merge stderr into stdout
                    env=my_env,
                )

                # A threading.Event to control printing after the server is ready.
                # This will store *all* lines (both before and after readiness).
                print(f"SGLang server process started with PID {process.pid}.")
                stop_printing_event = threading.Event()
                logs_buffer = []

                def _tail_process(proc, buffer, stop_event):
                    while True:
                        line = proc.stdout.readline()
                        if not line and proc.poll() is not None:
                            # Process ended and no new line
                            break
                        if line:
                            buffer.append(line)
                            # Print only if stop_event is not set
                            if not stop_event.is_set():
                                print(f"[SGLang LOG] {line}", end="")

                # Start a background thread to read from the process continuously
                thread = threading.Thread(
                    target=_tail_process,
                    args=(process, logs_buffer, stop_printing_event),
                    daemon=True,
                )
                thread.start()

                # Wait until the server is ready (or times out)
                base_url = f"http://localhost:{port}"
                try:
                    wait_for_server(base_url, timeout=timeout)
                except TimeoutError:
                    # If the server doesn't come up, we might want to kill it:
                    process.kill()
                    raise

                # Once server is ready, we tell the thread to stop printing further lines.
                stop_printing_event.set()

                # A convenience getter so the caller can see all logs so far (and future).
                def get_logs() -> str:
                    # Join them all into a single string, or you might return a list
                    return "".join(logs_buffer)

                # Let the user know server is up
                print(f"Server ready on random port {port}!")

                self.launch_kwargs["api_base"] = f"http://localhost:{port}/v1"
                self.launch_kwargs["api_key"] = "local"
                self.get_logs = get_logs
                self.process = process
                self.thread = thread
                self.current_model = model

                # If we get here, the launch was successful
                return

            except Exception as e:
                retries += 1
                print(
                    f"Failed to launch server (attempt {retries} of {max_retries}): {str(e)}"
                )
                # Clean up any failed processes
                if "process" in locals():
                    try:
                        process.kill()
                    except:
                        pass
                if retries == max_retries:
                    raise Exception(
                        f"Failed to launch server after {max_retries} attempts"
                    ) from e
                # Wait a bit before retrying
                time.sleep(min(2**retries, 30))  # Exponential backoff, max 30 seconds

    def kill(self):
        from sglang.utils import terminate_process

        if self.process is None:
            print("No running server to kill.")
            return

        process = self.process
        thread = self.thread

        # Clear references first
        self.process = None
        self.thread = None
        self.get_logs = None
        self.last_activity = None

        try:
            # Handle nested signal case
            if self._shutting_down:
                process.kill()  # Go straight to SIGKILL if we're shutting down
            else:
                terminate_process(process)
                try:
                    process.wait(timeout=10)
                except subprocess.TimeoutExpired:
                    print(
                        "Process did not terminate after 10 seconds, forcing with SIGKILL..."
                    )
                    process.kill()

            process.wait(timeout=5)

            if thread and thread.is_alive():
                thread.join(timeout=5)

        except Exception as e:
            print(f"Error during cleanup: {e}")
            try:
                process.kill()  # Final attempt to kill
            except:
                pass

        print("Server killed.")

    async def run_inference(self, request_json: dict):
        model = request_json["model"]
        prefixes = ["openai/", "huggingface/", "local:", "arbor:"]
        for prefix in prefixes:
            if model.startswith(prefix):
                model = model[len(prefix) :]
        print(f"Running inference for model {model}")
        # Monkeypatch:
        if model != self.current_model:
            print(f"Model changed from {model} to {self.current_model}")
            model = self.current_model
            request_json["model"] = model

        # Update last_activity timestamp
        self.last_activity = datetime.now()

        if self.process is None or self.launch_kwargs.get("api_base") is None:
            raise RuntimeError("Server is not running. Please launch it first.")

        if self.restarting:
            while self.restarting:
                print("Inference is paused while server is restarting...")
                await asyncio.sleep(5)
            request_json["model"] = self.current_model

        url = f"{self.launch_kwargs['api_base']}/chat/completions"
        try:
            self.inference_count += 1
            session = await self._ensure_session()
            async with session.post(url, json=request_json) as response:
                content = await response.content.read()
                return json.loads(content)
        except aiohttp.ClientError as e:
            print(f"Connection error: {type(e).__name__}: {str(e)}")
            # Try to close and recreate the session on error
            if self._session:
                await self._session.close()
                self._session = None
            return None
        except json.decoder.JSONDecodeError:
            print(f"JSON Decode Error during inference: {content}")
            return {
                "error": "JSON Decode Error",
                "content": content if content else "Content is null",
            }
        except Exception as e:
            print(f"Error during inference: {e}")
            raise
        finally:
            self.inference_count -= 1

    def update_model(self, output_dir):
        print("Restarting server with new model...")
        self.restarting = True

        # Close existing session and reset inference count
        if self._session:
            # Create a new event loop if one doesn't exist
            try:
                loop = asyncio.get_event_loop()
            except RuntimeError:
                loop = asyncio.new_event_loop()
                asyncio.set_event_loop(loop)

            # Run the session closure in the event loop
            loop.run_until_complete(self._session.close())
            self._session = None
        self.inference_count = 0

        tik = time.time()
        self.kill()
        print("Just killed server")
        time.sleep(5)
        # Check that output directory exists and was created successfully
        print(f"Checking that output directory {output_dir} exists")
        if not os.path.exists(output_dir):
            raise RuntimeError(
                f"Failed to save model - output directory {output_dir} does not exist"
            )

        print("Launching new server")
        self.launch(output_dir, self.launch_kwargs)
        tok = time.time()
        self.restarting = False
        print(f"Time taken to update model: {tok - tik} seconds")

    async def _ensure_session(self):
        if self._session is None or self._session.closed:
            timeout = aiohttp.ClientTimeout(
                total=None
            )  # No timeout...If it hangs, this might be the issue.
            self._session = aiohttp.ClientSession(timeout=timeout)
        return self._session


def get_free_port() -> int:
    """
    Return a free TCP port on localhost.
    """
    with socket.socket(socket.AF_INET, socket.SOCK_STREAM) as s:
        s.bind(("localhost", 0))
        return s.getsockname()[1]


def wait_for_server(base_url: str, timeout: int = None) -> None:
    """
    Wait for the server to be ready by polling the /v1/models endpoint.

    Args:
        base_url: The base URL of the server (e.g. http://localhost:1234)
        timeout: Maximum time to wait in seconds. None means wait forever.
    """
    start_time = time.time()
    while True:
        try:
            response = requests.get(
                f"{base_url}/v1/models",
                headers={"Authorization": "Bearer None"},
            )
            if response.status_code == 200:
                # A small extra sleep to ensure server is fully up.
                time.sleep(5)
                break

            if timeout and (time.time() - start_time) > timeout:
                raise TimeoutError("Server did not become ready within timeout period")
        except requests.exceptions.RequestException:
            # Server not up yet, wait and retry
            time.sleep(1)<|MERGE_RESOLUTION|>--- conflicted
+++ resolved
@@ -65,76 +65,6 @@
             if model.startswith(prefix):
                 model = model[len(prefix) :]
 
-<<<<<<< HEAD
-        print(f"Grabbing a free port to launch an SGLang server for model {model}")
-        port = get_free_port()
-        timeout = launch_kwargs.get("timeout", 1800)
-        my_env = os.environ.copy()
-        my_env["CUDA_VISIBLE_DEVICES"] = self.settings.arbor_config.inference.gpu_ids
-        n_gpus = self.settings.arbor_config.inference.gpu_ids.count(",") + 1
-        # command = f"vllm serve {model} --port {port} --gpu-memory-utilization 0.9 --tensor-parallel-size {n_gpus} --max_model_len 8192 --enable_prefix_caching"
-        command = f"python -m sglang_router.launch_server --model-path {model} --dp-size {n_gpus} --port {port} --host 0.0.0.0 --disable-radix-cache"
-        
-        if launch_kwargs.get("max_context_length"):
-            command += f" --context-length {launch_kwargs['max_context_length']}"
-        
-        print(f"Running command: {command}")
-
-        # We will manually stream & capture logs.
-        process = subprocess.Popen(
-            command.replace("\\\n", " ").replace("\\", " ").split(),
-            text=True,
-            stdout=subprocess.PIPE,  # We'll read from pipe
-            stderr=subprocess.STDOUT,  # Merge stderr into stdout
-            env=my_env,
-        )
-
-        # A threading.Event to control printing after the server is ready.
-        # This will store *all* lines (both before and after readiness).
-        print(f"SGLang server process started with PID {process.pid}.")
-        stop_printing_event = threading.Event()
-        logs_buffer = []
-
-        def _tail_process(proc, buffer, stop_event):
-            while True:
-                line = proc.stdout.readline()
-                if not line and proc.poll() is not None:
-                    # Process ended and no new line
-                    break
-                if line:
-                    buffer.append(line)
-                    # Print only if stop_event is not set
-                    if not stop_event.is_set():
-                        print(f"[SGLang LOG] {line}", end="")
-
-        # Start a background thread to read from the process continuously
-        thread = threading.Thread(
-            target=_tail_process,
-            args=(process, logs_buffer, stop_printing_event),
-            daemon=True,
-        )
-        thread.start()
-
-        # Wait until the server is ready (or times out)
-        base_url = f"http://localhost:{port}"
-        try:
-            wait_for_server(base_url, timeout=timeout)
-        except TimeoutError:
-            # If the server doesn't come up, we might want to kill it:
-            process.kill()
-            raise
-
-        # Once server is ready, we tell the thread to stop printing further lines.
-        stop_printing_event.set()
-
-        # A convenience getter so the caller can see all logs so far (and future).
-        def get_logs() -> str:
-            # Join them all into a single string, or you might return a list
-            return "".join(logs_buffer)
-
-        # Let the user know server is up
-        print(f"Server ready on random port {port}!")
-=======
         retries = 0
         while retries < max_retries:
             try:
@@ -153,12 +83,13 @@
                 n_gpus = self.settings.arbor_config.inference.gpu_ids.count(",") + 1
                 # command = f"vllm serve {model} --port {port} --gpu-memory-utilization 0.9 --tensor-parallel-size {n_gpus} --max_model_len 8192 --enable_prefix_caching"
                 command = f"python -m sglang_router.launch_server --model-path {model} --dp-size {n_gpus} --port {port} --host 0.0.0.0 --disable-radix-cache"
-                print(f"Running command: {command}")
+
                 if launch_kwargs.get("max_context_length"):
                     command += (
                         f" --context-length {launch_kwargs['max_context_length']}"
                     )
->>>>>>> a5d77f58
+                
+                print(f"Running command: {command}")
 
                 # We will manually stream & capture logs.
                 process = subprocess.Popen(
