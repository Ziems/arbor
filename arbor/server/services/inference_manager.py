--- conflicted
+++ resolved
@@ -12,12 +12,8 @@
 from typing import Any, Dict, Optional
 
 import requests
-<<<<<<< HEAD
 import psutil
 import signal
-=======
-import zmq
->>>>>>> d1024777
 
 from arbor.server.core.config import Settings
 from arbor.server.services.inference.vllm_client import VLLMClient
@@ -33,14 +29,10 @@
         self.launched_model = None
         self.inference_count = 0
         self._session = None
-<<<<<<< HEAD
         self.port = None
         self.group_port = None
         self.vllm_client = None
         self._is_updating = 0  # Counter for weight updates in progress
-=======
-        self.worker_urls = []
->>>>>>> d1024777
         # Set up signal handler for graceful shutdown
         signal.signal(signal.SIGINT, self._signal_handler)
         signal.signal(signal.SIGTERM, self._signal_handler)
@@ -58,19 +50,7 @@
     def is_server_running(self):
         return self.process is not None
 
-<<<<<<< HEAD
     def launch(self, model: str, launch_kwargs: Optional[Dict[str, Any]] = None):
-=======
-    def is_server_restarting(self):
-        return self.restarting
-
-    def launch(
-        self,
-        model: str,
-        launch_kwargs: Optional[Dict[str, Any]] = None,
-        max_retries: int = 3,
-    ):
->>>>>>> d1024777
         if self.is_server_running():
             print("Server is already launched.")
             return
@@ -82,17 +62,21 @@
             if model.startswith(prefix):
                 model = model[len(prefix) :]
 
-<<<<<<< HEAD
         print(f"Grabbing a free port to launch a vLLM server for model {model}")
         self.port = get_free_port()
         timeout = launch_kwargs.get("timeout", 1800)
         my_env = os.environ.copy()
         my_env["CUDA_VISIBLE_DEVICES"] = self.settings.arbor_config.inference.gpu_ids
         n_gpus = self.settings.arbor_config.inference.gpu_ids.count(",") + 1
-        # command = f"vllm serve {model} --port {port} --gpu-memory-utilization 0.9 --tensor-parallel-size {n_gpus} --max_model_len 8192 --enable_prefix_caching"
-        # command = f"python -m sglang_router.launch_server --model-path {model} --dp-size {n_gpus} --port {port} --host 0.0.0.0 --disable-radix-cache"
-        command = f"python -m arbor.server.services.inference.vllm_serve --model {model} --port {self.port} --gpu-memory-utilization 0.9 --tensor-parallel-size {n_gpus} --max_model_len 8192 --enable_prefix_caching True"
+        command = f"python -m arbor.server.services.inference.vllm_serve --model {model} --port {self.port} --gpu-memory-utilization 0.9 --tensor-parallel-size {n_gpus} --enable_prefix_caching True"
+
+        if launch_kwargs.get("max_context_length"):
+            command += (
+                f" --max_model_len {launch_kwargs['max_context_length']}"
+            )
+
         print(f"Running command: {command}")
+
 
         # We will manually stream & capture logs.
         process = subprocess.Popen(
@@ -120,7 +104,7 @@
                     # Print only if stop_event is not set
                     if not stop_event.is_set():
                         print(f"[vLLM LOG] {line}", end="")
-
+        
         # Start a background thread to read from the process continuously
         thread = threading.Thread(
             target=_tail_process,
@@ -151,124 +135,6 @@
             group_port=self.group_port,
             connection_timeout=300,  # 5 minutes
         )
-=======
-        retries = 0
-        while retries < max_retries:
-            try:
-                print(
-                    f"Attempt {retries + 1} of {max_retries} to launch server for model {model}"
-                )
-                print(
-                    f"Grabbing a free port to launch an SGLang server for model {model}"
-                )
-                router_port = get_free_port()
-                dp_worker_base_port = get_free_port()
-                worker_urls_port = get_free_port()  # Get a port for worker URLs
-
-                timeout = launch_kwargs.get("timeout", 1800)
-                my_env = os.environ.copy()
-                my_env["CUDA_VISIBLE_DEVICES"] = (
-                    self.settings.arbor_config.inference.gpu_ids
-                )
-                n_gpus = self.settings.arbor_config.inference.gpu_ids.count(",") + 1
-                command = f"python -m arbor.server.services.inference.sgl_router_launch_server --model-path {model} --dp-size {n_gpus} --port {router_port} --host 0.0.0.0 --disable-radix-cache --router-dp-worker-base-port {dp_worker_base_port} --worker-urls-port {worker_urls_port}"
-                print(f"Running command: {command}")
-                if launch_kwargs.get("max_context_length"):
-                    command += (
-                        f" --context-length {launch_kwargs['max_context_length']}"
-                    )
-
-                # We will manually stream & capture logs.
-                process = subprocess.Popen(
-                    command.replace("\\\n", " ").replace("\\", " ").split(),
-                    text=True,
-                    stdout=subprocess.PIPE,  # We'll read from pipe
-                    stderr=subprocess.STDOUT,  # Merge stderr into stdout
-                    env=my_env,
-                )
-
-                # A threading.Event to control printing after the server is ready.
-                # This will store *all* lines (both before and after readiness).
-                print(f"SGLang server process started with PID {process.pid}.")
-                stop_printing_event = threading.Event()
-                logs_buffer = []
-
-                def _tail_process(proc, buffer, stop_event):
-                    while True:
-                        line = proc.stdout.readline()
-                        if not line and proc.poll() is not None:
-                            # Process ended and no new line
-                            break
-                        if line:
-                            buffer.append(line)
-                            # Print only if stop_event is not set
-                            if not stop_event.is_set():
-                                print(f"[SGLang LOG] {line}", end="")
-
-                # Start a background thread to read from the process continuously
-                thread = threading.Thread(
-                    target=_tail_process,
-                    args=(process, logs_buffer, stop_printing_event),
-                    daemon=True,
-                )
-                thread.start()
-
-                # Get worker URLs before waiting for server
-                try:
-                    worker_urls = get_worker_urls(worker_urls_port, timeout=300)
-                    print(f"Received worker URLs: {worker_urls}")
-                    self.worker_urls = worker_urls
-                except TimeoutError as e:
-                    raise Exception(f"Failed to get worker URLs: {e}")
-
-                # Wait until the server is ready (or times out)
-                base_url = f"http://localhost:{router_port}"
-                try:
-                    wait_for_server(base_url, timeout=timeout)
-                except TimeoutError:
-                    # If the server doesn't come up, we might want to kill it:
-                    process.kill()
-                    raise
-
-                # Once server is ready, we tell the thread to stop printing further lines.
-                stop_printing_event.set()
-
-                # A convenience getter so the caller can see all logs so far (and future).
-                def get_logs() -> str:
-                    # Join them all into a single string, or you might return a list
-                    return "".join(logs_buffer)
-
-                # Let the user know server is up
-                print(f"Server ready on random port {router_port}!")
-
-                self.launch_kwargs["api_base"] = f"http://localhost:{router_port}/v1"
-                self.launch_kwargs["api_key"] = "local"
-                self.get_logs = get_logs
-                self.process = process
-                self.thread = thread
-                self.current_model = model
-
-                # If we get here, the launch was successful
-                return
-
-            except Exception as e:
-                retries += 1
-                print(
-                    f"Failed to launch server (attempt {retries} of {max_retries}): {str(e)}"
-                )
-                # Clean up any failed processes
-                if "process" in locals():
-                    try:
-                        process.kill()
-                    except:
-                        pass
-                if retries == max_retries:
-                    raise Exception(
-                        f"Failed to launch server after {max_retries} attempts"
-                    ) from e
-                # Wait a bit before retrying
-                time.sleep(min(2**retries, 30))  # Exponential backoff, max 30 seconds
->>>>>>> d1024777
 
         # Once server is ready, we tell the thread to stop printing further lines.
         stop_printing_event.set()
@@ -330,7 +196,6 @@
             json_body=request_json
         )
 
-<<<<<<< HEAD
     def start_weight_update(self):
         """Block inference during weight updates"""
         self._is_updating += 1
@@ -338,44 +203,6 @@
     def complete_weight_update(self):
         """Allow inference after weight update is complete"""
         self._is_updating = max(0, self._is_updating - 1)  # Prevent going negative
-=======
-        tik = time.time()
-        # self.kill()
-        # print("Just killed server")
-        # time.sleep(5)
-
-        # Check that output directory exists and was created successfully
-        print(f"Checking that output directory {output_dir} exists")
-        if not os.path.exists(output_dir):
-            raise RuntimeError(
-                f"Failed to save model - output directory {output_dir} does not exist"
-            )
-
-        print("Directly updating weights from disk")
-        for worker_url in self.worker_urls:
-            print(f"Updating weights from disk for worker {worker_url}")
-            try:
-                response = requests.post(
-                    f"{worker_url}/update_weights_from_disk",
-                    json={"model_path": output_dir},
-                )
-                response_json = response.json()
-                print(f"Response from update_weights_from_disk: {response_json}")
-                # TODO: Check that the response is successful
-            except Exception as e:
-                print(f"Error during update_weights_from_disk: {e}")
-                print(f"Full error during update_weights_from_disk: {str(e)}")
-                if hasattr(e, "response") and e.response is not None:
-                    print(f"Response status code: {e.response.status_code}")
-                    print(f"Response text: {e.response.text}")
-        self.current_model = output_dir
-
-        # print("Launching new server")
-        # self.launch(output_dir, self.launch_kwargs)
-        tok = time.time()
-        self.restarting = False
-        print(f"Time taken to update model: {tok - tik} seconds")
->>>>>>> d1024777
 
     @property
     def is_updating(self):
@@ -385,11 +212,20 @@
 
 def get_free_port() -> int:
     """
-    Return a free TCP port on localhost.
-    """
-    with socket.socket(socket.AF_INET, socket.SOCK_STREAM) as s:
-        s.bind(("localhost", 0))
-        return s.getsockname()[1]
+    Return a randomly selected free TCP port on localhost from a selection of 3-4 ports.
+    """
+    import random
+    import socket
+
+    ports = []
+    for _ in range(random.randint(5, 10)):
+        try:
+            with socket.socket(socket.AF_INET, socket.SOCK_STREAM) as s:
+                s.bind(("localhost", 0))
+                ports.append(s.getsockname()[1])
+        except Exception as e:
+            print(f"Error binding to port: {e}")
+    return random.choice(ports)
 
 
 def wait_for_server(base_url: str, timeout: int = None) -> None:
@@ -418,7 +254,6 @@
             # Server not up yet, wait and retry
             time.sleep(1)
 
-<<<<<<< HEAD
 def kill_vllm_server(main_process_pid):
     try:
         # Get the parent process
@@ -444,30 +279,4 @@
     except psutil.NoSuchProcess:
         print(f"Process {main_process_pid} not found")
     except Exception as e:
-        print(f"Error killing processes: {e}")
-=======
-
-def get_worker_urls(zmq_port: int, timeout: float = 30.0) -> list:
-    print(f"Attempting to get worker URLs on port {zmq_port} with timeout {timeout}s")
-    context = zmq.Context()
-    socket = context.socket(zmq.SUB)
-    socket.connect(f"tcp://localhost:{zmq_port}")
-    socket.setsockopt_string(zmq.SUBSCRIBE, "")  # Subscribe to all messages
-
-    # Set a timeout for receiving
-    socket.setsockopt(zmq.RCVTIMEO, int(timeout * 1000))
-
-    try:
-        print("Waiting for worker URLs message...")
-        message = socket.recv_json()
-        print(f"Received message: {message}")
-        if message.get("type") == "worker_urls":
-            return message["urls"]
-        else:
-            raise ValueError(f"Unexpected message type: {message.get('type')}")
-    except zmq.error.Again:
-        raise TimeoutError(f"Timeout waiting for worker URLs on port {zmq_port}")
-    finally:
-        socket.close()
-        context.term()
->>>>>>> d1024777
+        print(f"Error killing processes: {e}")