from fastapi import APIRouter, HTTPException, Request

from arbor.server.api.models.schemas import (
    FineTuneRequest,
    JobCheckpointModel,
    JobEventModel,
    JobStatus,
    JobStatusModel,
    LogQueryRequest,
    LogQueryResponse,
    PaginatedResponse,
    LogQueryRequest,
    LogQueryResponse,
)

router = APIRouter()


# Create a fine-tune job
@router.post("", response_model=JobStatusModel)
def create_fine_tune_job(
    request: Request,
    fine_tune_request: FineTuneRequest,
):
    job_manager = request.app.state.job_manager
    file_manager = request.app.state.file_manager
    file_train_manager = request.app.state.file_train_manager

    job = job_manager.create_job()
    try:
        file_train_manager.fine_tune(fine_tune_request, job, file_manager)
        job.status = JobStatus.QUEUED
        return JobStatusModel(id=job.id, status=job.status.value)
    except ValueError as e:
        # Handle cases where training file is not found or other validation errors
        raise HTTPException(status_code=400, detail=str(e))


# List fine-tune jobs (paginated)
@router.get("", response_model=PaginatedResponse[JobStatusModel])
def get_jobs(request: Request):
    job_manager = request.app.state.job_manager
    return PaginatedResponse(
        data=[
            JobStatusModel(id=job.id, status=job.status.value)
            for job in job_manager.get_jobs()
        ],
        has_more=False,
    )


# List fine-tuning events
@router.get("/{job_id}/events", response_model=PaginatedResponse[JobEventModel])
def get_job_events(request: Request, job_id: str):
    job_manager = request.app.state.job_manager
    try:
        job = job_manager.get_job(job_id)
    except ValueError:
        raise HTTPException(status_code=404, detail=f"Job {job_id} not found")
    return PaginatedResponse(
        data=[
            JobEventModel(
                id=event.id,
                level=event.level,
                message=event.message,
                data=event.data,
                created_at=int(event.created_at.timestamp()),
                type="message",
            )
            for event in job.get_events()
        ],
        has_more=False,
    )


# List fine-tuning checkpoints
@router.get(
    "/{job_id}/checkpoints", response_model=PaginatedResponse[JobCheckpointModel]
)
def get_job_checkpoints(request: Request, job_id: str):
    job_manager = request.app.state.job_manager
    try:
        job = job_manager.get_job(job_id)
    except ValueError:
        raise HTTPException(status_code=404, detail=f"Job {job_id} not found")
    return PaginatedResponse(
        data=[
            JobCheckpointModel(
                id=checkpoint.id,
                fine_tuned_model_checkpoint=checkpoint.fine_tuned_model_checkpoint,
                fine_tuning_job_id=checkpoint.fine_tuning_job_id,
                metrics=checkpoint.metrics,
                step_number=checkpoint.step_number,
            )
            for checkpoint in job.get_checkpoints()
        ],
        has_more=False,
    )


# Retrieve a fine-tune job by id
@router.get("/{job_id}", response_model=JobStatusModel)
def get_job_status(
    request: Request,
    job_id: str,
):
    print("getting job status")
    job_manager = request.app.state.job_manager
    try:
        job = job_manager.get_job(job_id)
    except ValueError:
        raise HTTPException(status_code=404, detail=f"Job {job_id} not found")
    return JobStatusModel(
        id=job_id, status=job.status.value, fine_tuned_model=job.fine_tuned_model
    )


# Cancel a fine-tune job
# TODO: Implement this
@router.post("/{job_id}/cancel", response_model=JobStatusModel)
def cancel_job(request: Request, job_id: str):
    job_manager = request.app.state.job_manager
    try:
        job = job_manager.get_job(job_id)
    except ValueError:
        raise HTTPException(status_code=404, detail=f"Job {job_id} not found")

    raise HTTPException(status_code=400, detail="Not implemented")

    # Only allow cancellation of jobs that aren't finished
    if job.status in [JobStatus.SUCCEEDED, JobStatus.FAILED, JobStatus.CANCELLED]:
        raise HTTPException(
            status_code=400, detail=f"Cannot cancel job with status {job.status.value}"
        )

    job.status = JobStatus.PENDING_CANCEL
    return JobStatusModel(id=job.id, status=job.status.value)


@router.post("/{job_id}/logs/query", response_model=LogQueryResponse)
async def query_job_logs(request: LogQueryRequest, job_id: str) -> LogQueryResponse:
    """Execute a JQ query for a specific job's logs."""

    # job_manager = request.app.state.job_manager
    jq_query = request.jq_query
    limit = request.limit if request.limit else 1000

    try:
<<<<<<< HEAD
        import jq
        import json

=======
        import json

        import jq

>>>>>>> b8dfd5aa
        ## PLACEHOLDER
        # job_manager.get_job_log(job_id)
        # json_log_path = get_job_log(job_id)
        json_log_path = "valid/json/path"

        # read JSON file
        with open(json_log_path, "r") as f:
            log_data = json.load(f)

        program = jq.compile(jq_query)

        results = program.input_value(log_data).all()

        if len(results) > limit:
            results = results[:limit]

        return LogQueryResponse(
            status="success",
            results=results,
        )

    except Exception as e:
        return LogQueryResponse(
            status="error", results=[], num_results=0, error_message=str(e)
        )<|MERGE_RESOLUTION|>--- conflicted
+++ resolved
@@ -9,8 +9,6 @@
     LogQueryRequest,
     LogQueryResponse,
     PaginatedResponse,
-    LogQueryRequest,
-    LogQueryResponse,
 )
 
 router = APIRouter()
@@ -146,16 +144,10 @@
     limit = request.limit if request.limit else 1000
 
     try:
-<<<<<<< HEAD
-        import jq
-        import json
-
-=======
         import json
 
         import jq
 
->>>>>>> b8dfd5aa
         ## PLACEHOLDER
         # job_manager.get_job_log(job_id)
         # json_log_path = get_job_log(job_id)
