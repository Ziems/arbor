--- conflicted
+++ resolved
@@ -41,15 +41,6 @@
 @router.post("/launch")
 async def launch_inference(request: Request, launch_request: InferenceLaunchRequest):
     inference_manager: InferenceManager = request.app.state.inference_manager
-<<<<<<< HEAD
-    raw_json = await request.json()
-    hf_token = raw_json.get("hf_token", None)
-    inference_manager.launch(
-        raw_json["model"], raw_json["launch_kwargs"], hf_token=hf_token
-    )
-    logger.info(f"Inference server launched with hf_token: {hf_token}")
-    return {"message": "Inference server launched"}
-=======
     normalized_request = launch_request.model_copy(
         # stripe the prefix (such as "openai/arbor:")
         update={"model": strip_prefix(launch_request.model)}
@@ -62,7 +53,6 @@
         "job_id": inference_job.id,
         "model": inference_job.launched_model_name,
     }
->>>>>>> 37ccfa88
 
 
 @router.post("/kill")
