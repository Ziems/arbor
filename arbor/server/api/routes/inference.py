--- conflicted
+++ resolved
@@ -20,34 +20,7 @@
     raw_json["model"] = strip_prefix(raw_json["model"])
 
     # Generate a random hex ID
-<<<<<<< HEAD
-    request_id = str(uuid.uuid4())
-    # Create requests directory if it doesn't exist
-    with open(f"{request.app.state.log_dir}/inference_requests.jsonl", "a") as f:
-        f.write(json.dumps({"id": request_id, "request": raw_json}) + "\n")
-
-    request_model = raw_json["model"]
-    prefixes = ["openai/", "huggingface/", "local:", "arbor:"]
-    for prefix in prefixes:
-        if request_model.startswith(prefix):
-            request_model = request_model[len(prefix) :]
-
-    # if a server isnt running, launch one
-    if not inference_manager.is_server_running():
-        logger.info("No model is running, launching model...")
-        inference_manager.launch(request_model)
-
-    # if the requested model is different from the launched model, swap the server
-    if request_model != inference_manager.current_model:
-        logger.info(
-            f"Model changed from {inference_manager.current_model} to {request_model}, swapping server..."
-        )
-        inference_manager.kill()
-        inference_manager.launch(request_model)
-        logger.info(f"Model swapped to {request_model}")
-=======
     # request_id = str(uuid.uuid4())
->>>>>>> b8dfd5aa
 
     # forward the request to the inference server
     completion = await inference_manager.route_inference(raw_json)
