--- conflicted
+++ resolved
@@ -1,11 +1,7 @@
 from enum import Enum
 from typing import Any, Generic, List, Literal, Optional, TypeVar
 
-<<<<<<< HEAD
-from pydantic import BaseModel, ConfigDict, Field, model_validator
-=======
-from pydantic import BaseModel, ConfigDict, model_validator
->>>>>>> bf02f668
+from pydantic import BaseModel, ConfigDict, Field, model_validator, model_validator
 
 # Generic type for list items
 T = TypeVar("T")
@@ -311,10 +307,7 @@
 
 class GRPOCheckpointRequest(GRPOBaseRequest):
     checkpoint_name: str
-<<<<<<< HEAD
     metadata: Optional[dict[str, Any]] = None
-=======
->>>>>>> bf02f668
     push_to_hub: bool = False
 
 
