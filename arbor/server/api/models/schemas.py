from enum import Enum
from typing import Any, Generic, List, Literal, Optional, TypeVar

from pydantic import BaseModel, ConfigDict

# Generic type for list items
T = TypeVar("T")


class PaginatedResponse(BaseModel, Generic[T]):
    object: str = "list"
    data: List[T]
    has_more: bool = False


class FileModel(BaseModel):
    id: str
    object: str = "file"
    bytes: int
    created_at: int
    filename: str
    purpose: str
    format: str = "unknown"  # Detected format: "sft", "dpo", or "unknown"


class WandbConfig(BaseModel):
    project: str
    name: Optional[str] = None
    entity: Optional[str] = None
    tags: Optional[List[str]] = None


class IntegrationModel(BaseModel):
    type: str
    wandb: WandbConfig


class FineTuneRequest(BaseModel):
    model: str
    training_file: str  # id of uploaded jsonl file
    method: Optional[dict] = None
    suffix: Optional[str] = None
    # UNUSED
    validation_file: Optional[str] = None
    integrations: Optional[List[IntegrationModel]] = []
    seed: Optional[int] = None


class ErrorModel(BaseModel):
    code: str
    message: str
    param: str | None = None


class SupervisedHyperparametersModel(BaseModel):
    batch_size: int | str = "auto"
    learning_rate_multiplier: float | str = "auto"
    n_epochs: int | str = "auto"


class DPOHyperparametersModel(BaseModel):
    beta: float | str = "auto"
    batch_size: int | str = "auto"
    learning_rate_multiplier: float | str = "auto"
    n_epochs: int | str = "auto"


class SupervisedModel(BaseModel):
    hyperparameters: SupervisedHyperparametersModel


class DpoModel(BaseModel):
    hyperparameters: DPOHyperparametersModel


class MethodModel(BaseModel):
    type: Literal["supervised"] | Literal["dpo"]
    supervised: SupervisedModel | None = None
    dpo: DpoModel | None = None


# https://platform.openai.com/docs/api-reference/fine-tuning/object
class JobStatus(Enum):
    PENDING = "pending"  # Not in OAI
    PENDING_PAUSE = "pending_pause"  # Not in OAI
    PENDING_RESUME = "pending_resume"  # Not in OAI
    PAUSED = "paused"  # Not in OAI
    VALIDATING_FILES = "validating_files"
    QUEUED = "queued"
    RUNNING = "running"
    SUCCEEDED = "succeeded"
    FAILED = "failed"
    CANCELLED = "cancelled"
    PENDING_CANCEL = "pending_cancel"
    CREATED = "created"


# https://platform.openai.com/docs/api-reference/fine-tuning/object
class JobStatusModel(BaseModel):
    object: str = "fine_tuning.job"
    id: str
    fine_tuned_model: str | None = None
    status: JobStatus

    # UNUSED so commented out
    # model: str
    # created_at: int
    # error: ErrorModel | None = None
    # details: str = ""
    # finished_at: int
    # hyperparameters: None # deprecated in OAI
    # organization_id: str
    # result_files: list[str]
    # trained_tokens: int | None = None # None if not finished
    # training_file: str
    # validation_file: str
    # integrations: list[Integration]
    # seed: int
    # estimated_finish: int | None = None # The Unix timestamp (in seconds) for when the fine-tuning job is estimated to finish. The value will be null if the fine-tuning job is not running.
    # method: MethodModel
    # metadata: dict[str, str]


class JobEventModel(BaseModel):
    object: str = "fine_tuning.job_event"
    id: str
    created_at: int
    level: str
    message: str
    data: dict[str, Any]
    type: str


class MetricsModel(BaseModel):
    step: int
    train_loss: float
    train_mean_token_accuracy: float
    valid_loss: float
    valid_mean_token_accuracy: float
    full_valid_loss: float
    full_valid_mean_token_accuracy: float


class JobCheckpointModel(BaseModel):
    object: str = "fine_tuning.job_checkpoint"
    id: str
    created_at: int
    fine_tuned_model_checkpoint: str
    step_number: int
    metrics: MetricsModel
    fine_tuning_job_id: str


class ChatCompletionMessage(BaseModel):
    role: Literal["system", "user", "assistant"]
    content: str


class ChatCompletionRequest(BaseModel):
    model: str
    messages: List[ChatCompletionMessage]
    temperature: float | None = None
    top_p: float | None = None
    max_tokens: int | None = None


class ChatCompletionChoice(BaseModel):
    message: ChatCompletionMessage
    index: int
    finish_reason: Literal["stop", "length", "tool_calls"]


class ChatCompletionModel(BaseModel):
    id: str
    object: str = "chat.completion"
    created: int
    model: str
    choices: List[ChatCompletionChoice]


### GRPO


class GRPOStatus(BaseModel):
    job_id: str
    status: Optional[str] = None
    current_model: str
    checkpoints: dict[str, str]
    last_checkpoint: Optional[str] = None


class GRPOInitializeRequest(BaseModel):
    model: str
    temperature: Optional[float] = None
    beta: Optional[float] = None
    num_iterations: Optional[int] = None
    num_generations: Optional[int] = None
    per_device_train_batch_size: Optional[int] = None
    learning_rate: Optional[float] = None
    gradient_accumulation_steps: Optional[int] = None
    gradient_checkpointing: Optional[bool] = None
    lr_scheduler_type: Optional[str] = None
    max_prompt_length: Optional[int] = None
    max_completion_length: Optional[int] = None
    gradient_checkpointing_kwargs: Optional[dict] = {}
    bf16: Optional[bool] = None
    scale_rewards: Optional[bool] = None
    max_grad_norm: Optional[float] = None
    report_to: Optional[str] = None
    log_completions: Optional[bool] = None
    logging_steps: Optional[int] = None
    mask_truncated_completions: Optional[bool] = None
    # Arbor specific
    max_context_length: Optional[int] = None
    lora: Optional[bool] = None
    grpo_flavor: Optional[Literal["grpo", "mmgrpo"]] = None
    wandb_kwargs: Optional[dict] = None
    # To name the run
    suffix: Optional[str] = None
    generation_batch_size: Optional[int] = None


# Base class for all GRPO requests except initialize
class GRPOBaseRequest(BaseModel):
    job_id: str


class GRPOStepRequest(GRPOBaseRequest):
    model: str
    batch: List[dict] | List[List[dict]]


class GRPOCheckpointRequest(GRPOBaseRequest):
    checkpoint_name: str


class GRPOTerminateRequest(GRPOBaseRequest):
    status: Optional[str] = "success"


class LogQueryRequest(BaseModel):
    jq_query: str
    limit: Optional[int]


class LogQueryResponse(BaseModel):
    status: str
<<<<<<< HEAD
    current_model: str
    checkpoints: dict[str, str]
    last_checkpoint: str


class LogQueryRequest(BaseModel):
    jq_query: str
    limit: Optional[int]


class LogQueryResponse(BaseModel):
    status: str
=======
>>>>>>> b8dfd5aa
    results: List[Any]
    error_message: Optional[str] = None<|MERGE_RESOLUTION|>--- conflicted
+++ resolved
@@ -245,20 +245,5 @@
 
 class LogQueryResponse(BaseModel):
     status: str
-<<<<<<< HEAD
-    current_model: str
-    checkpoints: dict[str, str]
-    last_checkpoint: str
-
-
-class LogQueryRequest(BaseModel):
-    jq_query: str
-    limit: Optional[int]
-
-
-class LogQueryResponse(BaseModel):
-    status: str
-=======
->>>>>>> b8dfd5aa
     results: List[Any]
     error_message: Optional[str] = None