from enum import Enum
from typing import Any, Generic, List, Literal, Optional, TypeVar

from pydantic import BaseModel, ConfigDict

# Generic type for list items
T = TypeVar("T")


class PaginatedResponse(BaseModel, Generic[T]):
    object: str = "list"
    data: List[T]
    has_more: bool = False


class FileModel(BaseModel):
    id: str
    object: str = "file"
    bytes: int
    created_at: int
    filename: str
    purpose: str


class WandbConfig(BaseModel):
    project: str
    name: Optional[str] = None
    entity: Optional[str] = None
    tags: Optional[List[str]] = None


class IntegrationModel(BaseModel):
    type: str
    wandb: WandbConfig


class FineTuneRequest(BaseModel):
    model: str
    training_file: str  # id of uploaded jsonl file
    method: dict
    suffix: Optional[str] = None
    # UNUSED
    validation_file: Optional[str] = None
    integrations: Optional[List[IntegrationModel]] = []
    seed: Optional[int] = None


class ErrorModel(BaseModel):
    code: str
    message: str
    param: str | None = None


class SupervisedHyperparametersModel(BaseModel):
    batch_size: int | str = "auto"
    learning_rate_multiplier: float | str = "auto"
    n_epochs: int | str = "auto"


class DPOHyperparametersModel(BaseModel):
    beta: float | str = "auto"
    batch_size: int | str = "auto"
    learning_rate_multiplier: float | str = "auto"
    n_epochs: int | str = "auto"


class SupervisedModel(BaseModel):
    hyperparameters: SupervisedHyperparametersModel


class DpoModel(BaseModel):
    hyperparameters: DPOHyperparametersModel


class MethodModel(BaseModel):
    type: Literal["supervised"] | Literal["dpo"]
    supervised: SupervisedModel | None = None
    dpo: DpoModel | None = None


# https://platform.openai.com/docs/api-reference/fine-tuning/object
class JobStatus(Enum):
    PENDING = "pending"  # Not in OAI
    PENDING_PAUSE = "pending_pause"  # Not in OAI
    PENDING_RESUME = "pending_resume"  # Not in OAI
    PAUSED = "paused"  # Not in OAI
    VALIDATING_FILES = "validating_files"
    QUEUED = "queued"
    RUNNING = "running"
    SUCCEEDED = "succeeded"
    FAILED = "failed"
    CANCELLED = "cancelled"
    PENDING_CANCEL = "pending_cancel"


# https://platform.openai.com/docs/api-reference/fine-tuning/object
class JobStatusModel(BaseModel):
    object: str = "fine_tuning.job"
    id: str
    fine_tuned_model: str | None = None
    status: JobStatus

    # UNUSED so commented out
    # model: str
    # created_at: int
    # error: ErrorModel | None = None
    # details: str = ""
    # finished_at: int
    # hyperparameters: None # deprecated in OAI
    # organization_id: str
    # result_files: list[str]
    # trained_tokens: int | None = None # None if not finished
    # training_file: str
    # validation_file: str
    # integrations: list[Integration]
    # seed: int
    # estimated_finish: int | None = None # The Unix timestamp (in seconds) for when the fine-tuning job is estimated to finish. The value will be null if the fine-tuning job is not running.
    # method: MethodModel
    # metadata: dict[str, str]


class JobEventModel(BaseModel):
    object: str = "fine_tuning.job_event"
    id: str
    created_at: int
    level: str
    message: str
    data: dict[str, Any]
    type: str


class MetricsModel(BaseModel):
    step: int
    train_loss: float
    train_mean_token_accuracy: float
    valid_loss: float
    valid_mean_token_accuracy: float
    full_valid_loss: float
    full_valid_mean_token_accuracy: float


class JobCheckpointModel(BaseModel):
    object: str = "fine_tuning.job_checkpoint"
    id: str
    created_at: int
    fine_tuned_model_checkpoint: str
    step_number: int
    metrics: MetricsModel
    fine_tuning_job_id: str


class ChatCompletionMessage(BaseModel):
    role: Literal["system", "user", "assistant"]
    content: str


class ChatCompletionRequest(BaseModel):
    model: str
    messages: List[ChatCompletionMessage]
    temperature: float | None = None
    top_p: float | None = None
    max_tokens: int | None = None


class ChatCompletionChoice(BaseModel):
    message: ChatCompletionMessage
    index: int
    finish_reason: Literal["stop", "length", "tool_calls"]


class ChatCompletionModel(BaseModel):
    id: str
    object: str = "chat.completion"
    created: int
    model: str
    choices: List[ChatCompletionChoice]


class GRPORequest(BaseModel):
    model: str
    update_inference_model: bool
    batch: List[dict]


class GRPOConfigRequest(BaseModel):
    model: str
    temperature: Optional[float] = None
    beta: Optional[float] = None
    num_iterations: Optional[int] = None
    num_generations: Optional[int] = None
    per_device_train_batch_size: Optional[int] = None
    learning_rate: Optional[float] = None
    gradient_accumulation_steps: Optional[int] = None
    gradient_checkpointing: Optional[bool] = None
    lr_scheduler_type: Optional[str] = None
    max_prompt_length: Optional[int] = None
    max_completion_length: Optional[int] = None
    gradient_checkpointing_kwargs: Optional[dict] = {}
    bf16: Optional[bool] = None
    scale_rewards: Optional[bool] = None
    max_grad_norm: Optional[float] = None
    report_to: Optional[str] = None
    log_completions: Optional[bool] = None
    logging_steps: Optional[int] = None
    mask_truncated_completions: Optional[bool] = None
    # Arbor specific
    max_context_length: Optional[int] = None
    lora: Optional[bool] = None
    # To name the run
    suffix: Optional[str] = None
    generation_batch_size: Optional[int] = None


class GRPOConfigResponse(BaseModel):
    status: str


class GRPOTerminateRequest(BaseModel):
    status: Optional[str] = "success"


class GRPOTerminateResponse(BaseModel):
    status: str
    current_model: str
<<<<<<< HEAD
    checkpoints: dict[str, str]
=======
    checkpoints: Optional[dict[str, str]] = None
>>>>>>> d1024777
    last_checkpoint: Optional[str] = None


class GRPOStepResponse(BaseModel):
    status: str
    current_model: str
    checkpoints: dict[str, str]
    last_checkpoint: Optional[str] = None


class GRPOCheckpointRequest(BaseModel):
    checkpoint_name: str


class GRPOCheckpointResponse(BaseModel):
    status: str
    current_model: str
    checkpoints: dict[str, str]
    last_checkpoint: str<|MERGE_RESOLUTION|>--- conflicted
+++ resolved
@@ -222,11 +222,7 @@
 class GRPOTerminateResponse(BaseModel):
     status: str
     current_model: str
-<<<<<<< HEAD
-    checkpoints: dict[str, str]
-=======
     checkpoints: Optional[dict[str, str]] = None
->>>>>>> d1024777
     last_checkpoint: Optional[str] = None
 
 
