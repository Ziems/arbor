--- conflicted
+++ resolved
@@ -1,9 +1,9 @@
+import datetime
+import os
 import subprocess
 import sys
 from pathlib import Path
-from typing import Any, Dict, Optional, ClassVar
-import os
-import datetime
+from typing import Any, ClassVar, Dict, Optional
 
 import yaml
 from pydantic import BaseModel
@@ -33,43 +33,47 @@
     STORAGE_PATH: ClassVar[str] = str(Path.home() / ".arbor" / "storage")
     INACTIVITY_TIMEOUT: int = 30  # 5 seconds
     arbor_config: ArborConfig
-    
+
     @staticmethod
     def validate_storage_path(storage_path: str):
         """Validates a storage path, return True for success, False if failed."""
         try:
-            if not Path(storage_path).exists(): return False
+            if not Path(storage_path).exists():
+                return False
             return True
 
         except Exception as e:
             return False
-    
+
     @classmethod
     def set_storage_path(cls, storage_path: str):
         """Set a valid storage path to use, return True for success, False if failed."""
-        if not cls.validate_storage_path(storage_path): return False
+        if not cls.validate_storage_path(storage_path):
+            return False
 
         cls.STORAGE_PATH = storage_path
-        
+
         return True
-    
+
     @staticmethod
     def validate_storage_path(storage_path: str) -> None:
         """Validates a storage path, raises exception if invalid."""
         if not storage_path:
             raise ValueError("Storage path cannot be empty")
-        
+
         path = Path(storage_path)
-        
+
         if not path.exists():
             raise FileNotFoundError(f"Storage path does not exist: {storage_path}")
-        
+
         if not path.is_dir():
             raise NotADirectoryError(f"Storage path is not a directory: {storage_path}")
-        
+
         # Check if we can write to the directory
         if not os.access(path, os.W_OK):
-            raise PermissionError(f"No write permission for storage path: {storage_path}")
+            raise PermissionError(
+                f"No write permission for storage path: {storage_path}"
+            )
 
     @classmethod
     def set_storage_path(cls, storage_path: str) -> None:
@@ -82,9 +86,11 @@
         """Create a timestamped log directory under the storage path."""
         timestamp = datetime.datetime.now().strftime("%Y%m%d_%H%M%S")
 
-        log_dir = Path(storage_path if storage_path else cls.STORAGE_PATH / "logs" / timestamp)
+        log_dir = Path(
+            storage_path if storage_path else cls.STORAGE_PATH / "logs" / timestamp
+        )
         log_dir.mkdir(exist_ok=True)
-         
+
         return log_dir
 
     @staticmethod
@@ -274,7 +280,7 @@
     def load_config_from_yaml(cls, yaml_path: str) -> "Config":
         # If yaml file is not provided, try to use ~/.arbor/config.yaml
         cls._init_arbor_directories()
-        
+
         if not yaml_path:
             yaml_path = cls.use_default_config()
 
@@ -297,21 +303,22 @@
                     training=TrainingConfig(**config["training"]),
                 )
             )
-            
-<<<<<<< HEAD
-            cls.set_storage_path(config["storage_path"])
-=======
+
             storage_path = config.get("storage_path")
             if storage_path:
                 cls.set_storage_path(storage_path)
->>>>>>> 39c0131e
-                        
+
             return settings
         except Exception as e:
             raise ValueError(f"Error loading config file {yaml_path}: {e}")
 
     @classmethod
-    def load_config_directly(cls, storage_path: str = None, inference_gpus: str = "0", training_gpus: str = "1,2"):
+    def load_config_directly(
+        cls,
+        storage_path: str = None,
+        inference_gpus: str = "0",
+        training_gpus: str = "1,2",
+    ):
         cls._init_arbor_directories()
 
         # create settings without yaml file
@@ -319,7 +326,8 @@
             inference=InferenceConfig(gpu_ids=inference_gpus),
             training=TrainingConfig(gpu_ids=training_gpus),
         )
-        
-        if storage_path: cls.set_storage_path(storage_path)
-        
+
+        if storage_path:
+            cls.set_storage_path(storage_path)
+
         return cls(arbor_config=config)