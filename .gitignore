--- conflicted
+++ resolved
@@ -27,11 +27,7 @@
 env/
 venv/
 ENV/
-<<<<<<< HEAD
-.conda/
-=======
 .*conda/
->>>>>>> 34efb50d
 
 # IDE
 .idea/
